--- conflicted
+++ resolved
@@ -278,16 +278,10 @@
           val uname = userName.map(uname => s"bc.user_name = '$uname'")
           val dtRange = if(dateTimeStartRange.isDefined && dateTimeEndRange.isDefined)
             Some(s"(bc.created_time >= '${dateTimeStartRange.get}' AND bc.created_time <= '${dateTimeEndRange.get}')")
-<<<<<<< HEAD
-          else None
-          val opts = uid ++ as ++ uname ++ dtRange
-=======
           } else {
             None
           }
           val opts = uid ++ as ++ bs ++ uname ++ dtRange
-
->>>>>>> 736b2b15
           if (opts.nonEmpty) sb.append("WHERE ").append(opts.mkString(" AND "))
           sb.append(GET_BATCH_CHANGE_SUMMARY_END)
           val query = sb.toString()
