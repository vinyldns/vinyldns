/*
 * Copyright 2018 Comcast Cable Communications Management, LLC
 *
 * Licensed under the Apache License, Version 2.0 (the "License");
 * you may not use this file except in compliance with the License.
 * You may obtain a copy of the License at
 *
 *     http://www.apache.org/licenses/LICENSE-2.0
 *
 * Unless required by applicable law or agreed to in writing, software
 * distributed under the License is distributed on an "AS IS" BASIS,
 * WITHOUT WARRANTIES OR CONDITIONS OF ANY KIND, either express or implied.
 * See the License for the specific language governing permissions and
 * limitations under the License.
 */

package vinyldns.api.domain.zone

import org.mockito.Matchers.{any, anyString}
import org.mockito.Mockito.{doReturn, reset}
import org.scalatest.matchers.should.Matchers
import org.scalatest.wordspec.AnyWordSpec
import org.scalatestplus.mockito.MockitoSugar
import cats.implicits._
import vinyldns.api.Interfaces._
import cats.effect._
import org.scalatest.{BeforeAndAfterEach, EitherValues}
import vinyldns.api.config.ValidEmailConfig
import vinyldns.api.domain.access.AccessValidations
import vinyldns.api.domain.membership.{EmailValidationError, MembershipService}
import vinyldns.core.domain.record.RecordSetRepository
//import vinyldns.api.domain.membership.{EmailValidationError, MembershipService}
import vinyldns.api.repository.TestDataLoader
import vinyldns.core.domain.auth.AuthPrincipal
import vinyldns.core.domain.membership._
import vinyldns.core.domain.zone._
import vinyldns.core.queue.MessageQueue
import vinyldns.core.TestMembershipData._
import vinyldns.core.TestZoneData._
import vinyldns.core.crypto.NoOpCrypto
import vinyldns.core.domain.Encrypted
import vinyldns.core.domain.backend.BackendResolver

class ZoneServiceSpec
    extends AnyWordSpec
    with Matchers
    with MockitoSugar
    with BeforeAndAfterEach
    with EitherValues {

  private val mockZoneRepo = mock[ZoneRepository]
  private val mockGroupRepo = mock[GroupRepository]
  private val mockUserRepo = mock[UserRepository]
  private val mockZoneChangeRepo = mock[ZoneChangeRepository]
  private val mockMessageQueue = mock[MessageQueue]
  private val mockBackendResolver = mock[BackendResolver]
  private val badConnection = ZoneConnection("bad", "bad", Encrypted("bad"), "bad")
  private val abcZoneSummary = ZoneSummaryInfo(abcZone, abcGroup.name, AccessLevel.Delete)
  private val xyzZoneSummary = ZoneSummaryInfo(xyzZone, xyzGroup.name, AccessLevel.NoAccess)
  private val abcDeletedZoneSummary = ZoneChangeDeletedInfo(abcDeletedZoneChange, abcGroup.name, okUser.userName, AccessLevel.Delete)
  private val xyzDeletedZoneSummary = ZoneChangeDeletedInfo(xyzDeletedZoneChange, xyzGroup.name, okUser.userName, AccessLevel.NoAccess)
  private val zoneIp4ZoneSummary = ZoneSummaryInfo(zoneIp4, abcGroup.name, AccessLevel.Delete)
  private val zoneIp6ZoneSummary = ZoneSummaryInfo(zoneIp6, abcGroup.name, AccessLevel.Delete)
  private val mockMembershipRepo = mock[MembershipRepository]
  private val mockGroupChangeRepo = mock[GroupChangeRepository]
  private val mockRecordSetRepo = mock[RecordSetRepository]
  private val mockValidEmailConfig = ValidEmailConfig(valid_domains = List("test.com", "*dummy.com"),2)
  private val mockValidEmailConfigNew = ValidEmailConfig(valid_domains = List(),2)
  private val mockMembershipService = new MembershipService(mockGroupRepo,
    mockUserRepo,
    mockMembershipRepo,
    mockZoneRepo,
    mockGroupChangeRepo,
    mockRecordSetRepo,
    mockValidEmailConfig)



  object TestConnectionValidator extends ZoneConnectionValidatorAlgebra {
    def validateZoneConnections(zone: Zone): Result[Unit] =
      if (zone.connection.contains(badConnection)) {
        ConnectionFailed(zone, "bad").asLeft.toResult
      } else {
        ().toResult
      }

    def isValidBackendId(backendId: Option[String]): Either[Throwable, Unit] = backendId match {
      case Some("badId") => InvalidRequest("bad id").asLeft[Unit]
      case _ => Right(())
    }
  }

  private val underTest = new ZoneService(
    mockZoneRepo,
    mockGroupRepo,
    mockUserRepo,
    mockZoneChangeRepo,
    TestConnectionValidator,
    mockMessageQueue,
    new ZoneValidations(1000),
    new AccessValidations(),
    mockBackendResolver,
    NoOpCrypto.instance,
    mockMembershipService
  )
  private val underTestNew = new ZoneService(
    mockZoneRepo,
    mockGroupRepo,
    mockUserRepo,
    mockZoneChangeRepo,
    TestConnectionValidator,
    mockMessageQueue,
    new ZoneValidations(1000),
    new AccessValidations(),
    mockBackendResolver,
    NoOpCrypto.instance,
    new MembershipService(mockGroupRepo,
      mockUserRepo,
      mockMembershipRepo,
      mockZoneRepo,
      mockGroupChangeRepo,
      mockRecordSetRepo,
      mockValidEmailConfigNew)
  )

  private val createZoneAuthorized = CreateZoneInput(
    "ok.zone.recordsets.",
    "test@test.com",
    connection = testConnection,
    adminGroupId = okGroup.id
  )

  private val updateZoneAuthorized = UpdateZoneInput(
    okZone.id,
    "ok.zone.recordsets.",
    "test@test.com",
    connection = testConnection,
    adminGroupId = okGroup.id
  )

  override protected def beforeEach(): Unit = {
    reset(mockGroupRepo, mockZoneRepo, mockUserRepo)
    doReturn(IO.pure(Some(okGroup))).when(mockGroupRepo).getGroup(anyString)
    doReturn(IO.unit).when(mockMessageQueue).send(any[ZoneChange])
  }

  "Creating Zones" should {
    "return an appropriate zone change response" in {
      doReturn(IO.pure(None)).when(mockZoneRepo).getZoneByName(anyString)

      val resultChange: ZoneChange =
        underTest.connectToZone(createZoneAuthorized, okAuth).map(_.asInstanceOf[ZoneChange]).value.unsafeRunSync().toOption.get

      resultChange.changeType shouldBe ZoneChangeType.Create
      Option(resultChange.created) shouldBe defined
      resultChange.status shouldBe ZoneChangeStatus.Pending
      resultChange.userId shouldBe okAuth.userId

      val resultZone = resultChange.zone
      Option(resultZone.id) shouldBe defined
      resultZone.email shouldBe okZone.email
      resultZone.name shouldBe okZone.name
      resultZone.status shouldBe ZoneStatus.Syncing
      resultZone.connection shouldBe okZone.connection
      resultZone.shared shouldBe false
    }

    "make zone isTest flag false if the user isTest flag is false" in {
      doReturn(IO.pure(None)).when(mockZoneRepo).getZoneByName(anyString)

      val nonTestUser = okAuth.copy(signedInUser = okAuth.signedInUser.copy(isTest = false))
      val resultChange: ZoneChange =
        underTest
          .connectToZone(createZoneAuthorized, nonTestUser)
          .map(_.asInstanceOf[ZoneChange])
          .value.unsafeRunSync().toOption.get

      resultChange.zone.isTest shouldBe false
    }

    "make zone isTest flag true if the user isTest flag is true" in {
      doReturn(IO.pure(None)).when(mockZoneRepo).getZoneByName(anyString)

      val testUser = okAuth.copy(signedInUser = okAuth.signedInUser.copy(isTest = true))
      testUser.isTestUser shouldBe true
      val resultChange: ZoneChange =
        underTest
          .connectToZone(createZoneAuthorized, testUser)
          .map(_.asInstanceOf[ZoneChange])
          .value.unsafeRunSync().toOption.get

      resultChange.zone.isTest shouldBe true
    }

    "return a ZoneAlreadyExists error if the zone exists" in {
      doReturn(IO.pure(Some(okZone))).when(mockZoneRepo).getZoneByName(anyString)

      val error = underTest.connectToZone(createZoneAuthorized, okAuth).value.unsafeRunSync().swap.toOption.get

      error shouldBe a[ZoneAlreadyExistsError]
    }

    "return an InvalidZoneAdminError error if the zone admin group does not exist" in {
      doReturn(IO.pure(None)).when(mockZoneRepo).getZoneByName(anyString)
      doReturn(IO.pure(None)).when(mockGroupRepo).getGroup(anyString)

      val error = underTest.connectToZone(createZoneAuthorized, okAuth).value.unsafeRunSync().swap.toOption.get

      error shouldBe an[InvalidGroupError]
    }

    "allow the zone to be created if it exists and the zone is deleted" in {
      doReturn(IO.pure(Some(zoneDeleted))).when(mockZoneRepo).getZoneByName(anyString)

      val resultChange: ZoneChange =
        underTest.connectToZone(createZoneAuthorized, okAuth).map(_.asInstanceOf[ZoneChange]).value.unsafeRunSync().toOption.get

      resultChange.changeType shouldBe ZoneChangeType.Create
    }

    "return a NotAuthorizedError when zone recurrence schedule is set by a non-superuser" in {
      doReturn(IO.pure(Some(zoneDeleted))).when(mockZoneRepo).getZoneByName(anyString)

      val newZone = createZoneAuthorized.copy(recurrenceSchedule = Some("0/5 0 0 ? * * *"))
      val error = underTest.connectToZone(newZone, okAuth).value.unsafeRunSync().swap.toOption.get

      error shouldBe an[NotAuthorizedError]
    }

    "allow the zone to be created when zone recurrence schedule is set by a superuser" in {
      doReturn(IO.pure(Some(zoneDeleted))).when(mockZoneRepo).getZoneByName(anyString)

      val newZone = createZoneAuthorized.copy(recurrenceSchedule = Some("0/5 0 0 ? * * *"))
      val resultChange: ZoneChange = underTest.connectToZone(newZone, superUserAuth).map(_.asInstanceOf[ZoneChange]).value.unsafeRunSync().toOption.get

      resultChange.changeType shouldBe ZoneChangeType.Create
      resultChange.zone.recurrenceSchedule shouldBe Some("0/5 0 0 ? * * *")
    }

    "return a InvalidRequest when zone recurrence schedule cron expression is invalid" in {
      doReturn(IO.pure(Some(zoneDeleted))).when(mockZoneRepo).getZoneByName(anyString)

      val newZone = createZoneAuthorized.copy(recurrenceSchedule = Some("abcd"))
      val error = underTest.connectToZone(newZone, superUserAuth).value.unsafeRunSync().swap.toOption.get

      error shouldBe an[InvalidRequest]
    }

    "return an error if the zone create includes a bad acl rule" in {
      val badAcl = ACLRule(baseAclRuleInfo.copy(recordMask = Some("x{5,-3}")))
      val newZone = createZoneAuthorized.copy(acl = ZoneACL(Set(badAcl)))

      val error = underTest.connectToZone(newZone, okAuth).value.unsafeRunSync().swap.toOption.get
      error shouldBe an[InvalidRequest]
    }
    "return the result if the zone created includes an valid email" in {
      doReturn(IO.pure(None)).when(mockZoneRepo).getZoneByName(anyString)

      val newZone = createZoneAuthorized.copy(email ="test@ok.dummy.com")
      val resultChange: ZoneChange =
        underTest.connectToZone(newZone, okAuth).map(_.asInstanceOf[ZoneChange]).value.unsafeRunSync().toOption.get
      resultChange.changeType shouldBe ZoneChangeType.Create
      Option(resultChange.created) shouldBe defined
      resultChange.status shouldBe ZoneChangeStatus.Pending
      resultChange.userId shouldBe okAuth.userId

      val resultZone = resultChange.zone
      Option(resultZone.id) shouldBe defined
      resultZone.email shouldBe newZone.email
      resultZone.name shouldBe newZone.name
      resultZone.status shouldBe ZoneStatus.Syncing
      resultZone.connection shouldBe newZone.connection
      resultZone.shared shouldBe false
    }

    "return the result if the zone created includes an valid email with number of dots " in {
      doReturn(IO.pure(None)).when(mockZoneRepo).getZoneByName(anyString)

      val newZone = createZoneAuthorized.copy(email = "test@ok.dummy.com")
      val resultChange: ZoneChange =
        underTest.connectToZone(newZone, okAuth).map(_.asInstanceOf[ZoneChange]).value.unsafeRunSync().toOption.get
      resultChange.changeType shouldBe ZoneChangeType.Create
      Option(resultChange.created) shouldBe defined
      resultChange.status shouldBe ZoneChangeStatus.Pending
      resultChange.userId shouldBe okAuth.userId

      val resultZone = resultChange.zone
      Option(resultZone.id) shouldBe defined
      resultZone.email shouldBe newZone.email
      resultZone.name shouldBe newZone.name
      resultZone.status shouldBe ZoneStatus.Syncing
      resultZone.connection shouldBe newZone.connection
      resultZone.shared shouldBe false
    }

    "return the result if the zone created includes empty Domain" in {
      doReturn(IO.pure(None)).when(mockZoneRepo).getZoneByName(anyString)

      val newZone = createZoneAuthorized.copy(email = "test@abc.com")
      val resultChange: ZoneChange =
        underTestNew.connectToZone(newZone, okAuth).map(_.asInstanceOf[ZoneChange]).value.unsafeRunSync().toOption.get
      resultChange.changeType shouldBe ZoneChangeType.Create
      Option(resultChange.created) shouldBe defined
      resultChange.status shouldBe ZoneChangeStatus.Pending
      resultChange.userId shouldBe okAuth.userId

      val resultZone = resultChange.zone
      Option(resultZone.id) shouldBe defined
      resultZone.email shouldBe newZone.email
      resultZone.name shouldBe newZone.name
      resultZone.status shouldBe ZoneStatus.Syncing
      resultZone.connection shouldBe newZone.connection
      resultZone.shared shouldBe false
    }
    "return an EmailValidationError if an email is invalid" in {
      doReturn(IO.pure(Some(okZone))).when(mockZoneRepo).getZoneByName(anyString)
      val newZone = createZoneAuthorized.copy(email = "test@my.com")
      val error = underTest.connectToZone(newZone, okAuth).value.unsafeRunSync().swap.toOption.get
      error shouldBe a[EmailValidationError]
    }

    "return an error if an email is invalid test case with number of dots" in {
      doReturn(IO.pure(Some(okZone))).when(mockZoneRepo).getZoneByName(anyString)
      val newZone = createZoneAuthorized.copy(email = "test@ok.ok.dummy.com")
      val error = underTest.connectToZone(newZone, okAuth).value.unsafeRunSync().swap.toOption.get
      error shouldBe a[EmailValidationError]
    }

    "return an error if an email is invalid test case 1" in {
      doReturn(IO.pure(Some(okZone))).when(mockZoneRepo).getZoneByName(anyString)
      val newZone = createZoneAuthorized.copy(email = "test.ok.com")
      val error = underTest.connectToZone(newZone, okAuth).value.unsafeRunSync().swap.toOption.get
      error shouldBe a[EmailValidationError]
    }

    "return an error if a domain is invalid test case 1" in {
      doReturn(IO.pure(Some(okZone))).when(mockZoneRepo).getZoneByName(anyString)
      val newZone = createZoneAuthorized.copy(email = "test@ok.com")
      val error = underTest.connectToZone(newZone, okAuth).value.unsafeRunSync().swap.toOption.get
      error shouldBe a[EmailValidationError]
    }

    "return an error if an email is invalid test case 2" in {
      doReturn(IO.pure(Some(okZone))).when(mockZoneRepo).getZoneByName(anyString)
      val newZone = createZoneAuthorized.copy(email = "test@.@.test.com")
      val error = underTest.connectToZone(newZone, okAuth).value.unsafeRunSync().swap.toOption.get
      error shouldBe a[EmailValidationError]
    }

    "return an error if an email is invalid test case 3" in {
      doReturn(IO.pure(Some(okZone))).when(mockZoneRepo).getZoneByName(anyString)
      val newZone = createZoneAuthorized.copy(email = "test@.@@.test.com")
      val error = underTest.connectToZone(newZone, okAuth).value.unsafeRunSync().swap.toOption.get
      error shouldBe a[EmailValidationError]
    }

    "return an error if an email is invalid test case 4" in {
      doReturn(IO.pure(Some(okZone))).when(mockZoneRepo).getZoneByName(anyString)
      val newZone = createZoneAuthorized.copy(email = "@te@st@test.com")
      val error = underTest.connectToZone(newZone, okAuth).value.unsafeRunSync().swap.toOption.get
      error shouldBe a[EmailValidationError]
    }

    "return an error if an email is invalid test case 5" in {
      doReturn(IO.pure(Some(okZone))).when(mockZoneRepo).getZoneByName(anyString)
      val newZone = createZoneAuthorized.copy(email = ".test@test.com")
      val error = underTest.connectToZone(newZone, okAuth).value.unsafeRunSync().swap.toOption.get
      error shouldBe a[EmailValidationError]
    }

    "return an error if an email is invalid test case 6" in {
      doReturn(IO.pure(Some(okZone))).when(mockZoneRepo).getZoneByName(anyString)
      val newZone = createZoneAuthorized.copy(email = "te.....st@test.com")
      val error = underTest.connectToZone(newZone, okAuth).value.unsafeRunSync().swap.toOption.get
      error shouldBe a[EmailValidationError]
    }

    "succeed if zone is shared and user is a super user" in {
      val newZone = createZoneAuthorized.copy(shared = true)
      doReturn(IO.pure(None)).when(mockZoneRepo).getZoneByName(anyString)

      val resultZone =
        underTest.connectToZone(newZone, superUserAuth).map(_.asInstanceOf[ZoneChange]).value.unsafeRunSync().toOption.get.zone

      Option(resultZone.id) should not be None
      resultZone.email shouldBe okZone.email
      resultZone.name shouldBe okZone.name
      resultZone.status shouldBe ZoneStatus.Syncing
      resultZone.connection shouldBe okZone.connection
      resultZone.shared shouldBe true
    }

    "succeed if zone is shared and user is both a zone admin and support user" in {
      val newZone = createZoneAuthorized.copy(shared = true)
      doReturn(IO.pure(None)).when(mockZoneRepo).getZoneByName(anyString)

      val resultZone =
        underTest
          .connectToZone(newZone, supportUserAuth)
          .map(_.asInstanceOf[ZoneChange])
          .value.unsafeRunSync().toOption.get.zone

      Option(resultZone.id) should not be None
      resultZone.email shouldBe okZone.email
      resultZone.name shouldBe okZone.name
      resultZone.status shouldBe ZoneStatus.Syncing
      resultZone.connection shouldBe okZone.connection
      resultZone.shared shouldBe true
    }

    "return a NotAuthorizedError if zone is shared and user is not a super or zone admin and support user" in {
      val newZone = createZoneAuthorized.copy(shared = true)
      doReturn(IO.pure(None)).when(mockZoneRepo).getZoneByName(anyString)

      val error = underTest.connectToZone(newZone, okAuth).value.unsafeRunSync().swap.toOption.get
      error shouldBe a[NotAuthorizedError]
    }

    "return an InvalidRequest if zone has a specified backend ID that is invalid" in {
      val newZone = createZoneAuthorized.copy(backendId = Some("badId"))

      val error = underTest.connectToZone(newZone, okAuth).value.unsafeRunSync().swap.toOption.get
      error shouldBe an[InvalidRequest]
    }
  }

  "Updating Zones" should {
    "return an update zone change response" in {
      doReturn(IO.pure(Some(okZone))).when(mockZoneRepo).getZone(anyString)

      val doubleAuth = AuthPrincipal(TestDataLoader.okUser, Seq(twoUserGroup.id, okGroup.id))
      val updateZoneInput = updateZoneAuthorized.copy(adminGroupId = twoUserGroup.id)

      val resultChange: ZoneChange =
        underTest
          .updateZone(updateZoneInput, doubleAuth)
          .map(_.asInstanceOf[ZoneChange])
          .value.unsafeRunSync().toOption.get

      resultChange.zone.id shouldBe okZone.id
      resultChange.changeType shouldBe ZoneChangeType.Update
      resultChange.zone.adminGroupId shouldBe updateZoneInput.adminGroupId
      resultChange.zone.adminGroupId should not be updateZoneAuthorized.adminGroupId
    }

    "return a NotAuthorizedError when zone recurrence schedule is updated by a non-superuser" in {
      doReturn(IO.pure(Some(okZone))).when(mockZoneRepo).getZone(anyString)

      val doubleAuth = AuthPrincipal(TestDataLoader.okUser, Seq(twoUserGroup.id, okGroup.id))
      val updateZoneInput = updateZoneAuthorized.copy(recurrenceSchedule = Some("0/5 0 0 ? * * *"))
      val error = underTest
        .updateZone(updateZoneInput, doubleAuth).value.unsafeRunSync().swap.toOption.get

      error shouldBe an[NotAuthorizedError]
    }

    "return a InvalidRequest when zone recurrence schedule cron expression is invalid" in {
      doReturn(IO.pure(Some(okZone))).when(mockZoneRepo).getZone(anyString)

      val updateZoneInput = updateZoneAuthorized.copy(recurrenceSchedule = Some("abcd"))
      val error = underTest
        .updateZone(updateZoneInput, superUserAuth).value.unsafeRunSync().swap.toOption.get

      error shouldBe an[InvalidRequest]
    }

    "allow the zone to be created when zone recurrence schedule is set by a superuser" in {
      doReturn(IO.pure(Some(okZone))).when(mockZoneRepo).getZone(anyString)

      val updateZoneInput = updateZoneAuthorized.copy(recurrenceSchedule = Some("0/5 0 0 ? * * *"))
      val resultChange: ZoneChange =
        underTest
          .updateZone(updateZoneInput, superUserAuth)
          .map(_.asInstanceOf[ZoneChange])
          .value.unsafeRunSync().toOption.get

      resultChange.zone.id shouldBe okZone.id
      resultChange.changeType shouldBe ZoneChangeType.Update
      resultChange.zone.recurrenceSchedule shouldBe updateZoneInput.recurrenceSchedule
    }

    "not validate connection if unchanged" in {
      val oldZone = okZone.copy(connection = Some(badConnection))
      doReturn(IO.pure(Some(oldZone))).when(mockZoneRepo).getZone(anyString)

      val newZone =
        updateZoneAuthorized.copy(connection = Some(badConnection))

      val doubleAuth = AuthPrincipal(TestDataLoader.okUser, Seq(okGroup.id, okGroup.id))

      val resultChange: ZoneChange =
        underTest
          .updateZone(newZone, doubleAuth)
          .map(_.asInstanceOf[ZoneChange])
          .value.unsafeRunSync().toOption.get

      resultChange.zone.id shouldBe oldZone.id
      resultChange.zone.connection shouldBe oldZone.connection
    }

    "validate connection and fail if changed to bad" in {
      doReturn(IO.pure(Some(okZone))).when(mockZoneRepo).getZone(anyString)

      val newZone =
        updateZoneAuthorized.copy(connection = Some(badConnection), adminGroupId = okGroup.id)

      val error = underTest.updateZone(newZone, okAuth).value.unsafeRunSync().swap.toOption.get
      error shouldBe a[ConnectionFailed]
    }

    "return an error if the user is not authorized for the zone" in {
      doReturn(IO.pure(Some(okZone))).when(mockZoneRepo).getZone(anyString)

      val noAuth = AuthPrincipal(TestDataLoader.okUser, Seq())

      val error = underTest.updateZone(updateZoneAuthorized, noAuth).value.unsafeRunSync().swap.toOption.get
      error shouldBe a[NotAuthorizedError]
    }

    "return an error if the zone update adds a bad acl rule" in {
      doReturn(IO.pure(Some(okZone))).when(mockZoneRepo).getZone(anyString)

      val badAcl = ACLRule(baseAclRuleInfo.copy(recordMask = Some("x{5,-3}")))
      val newZone = updateZoneAuthorized.copy(acl = ZoneACL(Set(badAcl)))

      val error = underTest.updateZone(newZone, okAuth).value.unsafeRunSync().swap.toOption.get
      error shouldBe an[InvalidRequest]
    }
    "return the result if the zone updated includes an valid email" in {
      doReturn(IO.pure(Some(okZone))).when(mockZoneRepo).getZone(anyString)

      val doubleAuth = AuthPrincipal(TestDataLoader.okUser, Seq(twoUserGroup.id, okGroup.id))
      val updateZoneInput = updateZoneAuthorized.copy(adminGroupId = twoUserGroup.id,email="test@dummy.com")

      val resultChange: ZoneChange =
        underTest
          .updateZone(updateZoneInput, doubleAuth)
          .map(_.asInstanceOf[ZoneChange])
          .value.unsafeRunSync().toOption.get

      resultChange.zone.id shouldBe okZone.id
      resultChange.changeType shouldBe ZoneChangeType.Update
      resultChange.zone.adminGroupId shouldBe updateZoneInput.adminGroupId
      resultChange.zone.adminGroupId should not be updateZoneAuthorized.adminGroupId
    }
    "return the result if the zone updated includes an empty domain" in {
      doReturn(IO.pure(Some(okZone))).when(mockZoneRepo).getZone(anyString)

      val doubleAuth = AuthPrincipal(TestDataLoader.okUser, Seq(twoUserGroup.id, okGroup.id))
      val updateZoneInput = updateZoneAuthorized.copy(adminGroupId = twoUserGroup.id, email = "test@ok.com")

      val resultChange: ZoneChange =
        underTestNew
          .updateZone(updateZoneInput, doubleAuth)
          .map(_.asInstanceOf[ZoneChange])
          .value.unsafeRunSync().toOption.get

      resultChange.zone.id shouldBe okZone.id
      resultChange.changeType shouldBe ZoneChangeType.Update
      resultChange.zone.adminGroupId shouldBe updateZoneInput.adminGroupId
      resultChange.zone.adminGroupId should not be updateZoneAuthorized.adminGroupId
    }

    "succeed if zone shared flag is updated and user is a super user" in {
      val newZone = updateZoneAuthorized.copy(shared = false)
      doReturn(IO.pure(Some(Zone(createZoneAuthorized.copy(shared = true), false))))
        .when(mockZoneRepo)
        .getZone(newZone.id)

      val result =
        underTest
          .updateZone(newZone, AuthPrincipal(superUser, List.empty))
          .value.unsafeRunSync().toOption.get

      result shouldBe a[ZoneChange]
    }

    "succeed if zone shared flag is updated and user is both a zone admin and support user" in {
      val newZone = updateZoneAuthorized.copy(shared = false)
      doReturn(IO.pure(Some(Zone(createZoneAuthorized.copy(shared = true), false))))
        .when(mockZoneRepo)
        .getZone(newZone.id)

      val result =
        underTest
          .updateZone(newZone, supportUserAuth)
          .value.unsafeRunSync().toOption.get

      result shouldBe a[ZoneChange]
    }

    "return a NotAuthorizedError if zone shared flag is updated and user is not a super or zone admin " +
      "and support user" in {
      val newZone = updateZoneAuthorized.copy(shared = false)
      doReturn(IO.pure(Some(Zone(createZoneAuthorized.copy(shared = true), false))))
        .when(mockZoneRepo)
        .getZone(newZone.id)

      val error = underTest.updateZone(newZone, okAuth).value.unsafeRunSync().swap.toOption.get
      error shouldBe a[NotAuthorizedError]
    }

    "succeed if zone shared flag is unchanged and user is not a super or zone admin and support user" in {
      val newZone = updateZoneAuthorized.copy(shared = true, adminGroupId = okGroup.id)
      doReturn(IO.pure(Some(Zone(createZoneAuthorized.copy(shared = true), false))))
        .when(mockZoneRepo)
        .getZone(newZone.id)

      val result = underTest.updateZone(newZone, okAuth).value.unsafeRunSync().toOption.get
      result shouldBe a[ZoneChange]
    }
    "return an InvalidRequest if zone has a specified backend ID that is invalid" in {
      val newZone = updateZoneAuthorized.copy(backendId = Some("badId"))

      val error = underTest.updateZone(newZone, okAuth).value.unsafeRunSync().swap.toOption.get
      error shouldBe an[InvalidRequest]
    }
    "return an EmailValidationError if an invalid email is entered while updating the zone" in {
      val newZone = updateZoneAuthorized.copy(email ="test.ok.com")
      val error = underTest.updateZone(newZone, okAuth).value.unsafeRunSync().swap.toOption.get
      error shouldBe an[EmailValidationError]
    }
    "return an EmailValidationError if a domain is invalid test case 1" in {
      val newZone = updateZoneAuthorized.copy(email = "test@ok.com")
      val error = underTest.updateZone(newZone, okAuth).value.unsafeRunSync().swap.toOption.get
      error shouldBe an[EmailValidationError]
    }

    "return an EmailValidationError if an email is invalid test case 2" in {
      val newZone = updateZoneAuthorized.copy(email = "test@.@.test.com")
      val error = underTest.updateZone(newZone, okAuth).value.unsafeRunSync().swap.toOption.get
      error shouldBe a[EmailValidationError]
    }

    "return an error if an email is invalid test case 3" in {
      val newZone = updateZoneAuthorized.copy(email = "test@.@@.test.com")
      val error = underTest.updateZone(newZone, okAuth).value.unsafeRunSync().swap.toOption.get
      error shouldBe a[EmailValidationError]
    }

    "return an error if an email is invalid test case 4" in {
      val newZone=updateZoneAuthorized.copy(email = "@te@st@test.com")
      val error = underTest.updateZone(newZone, okAuth).value.unsafeRunSync().swap.toOption.get
      error shouldBe a[EmailValidationError]
    }

    "return an error if an email is invalid test case 5" in {
      val newZone = updateZoneAuthorized.copy(email = ".test@test.com")
      val error = underTest.updateZone(newZone, okAuth).value.unsafeRunSync().swap.toOption.get
      error shouldBe a[EmailValidationError]
    }

    "return an error if an email is invalid test case 6" in {
      val newZone = updateZoneAuthorized.copy(email = "te.....st@test.com")
      val error = underTest.updateZone(newZone, okAuth).value.unsafeRunSync().swap.toOption.get
      error shouldBe a[EmailValidationError]
    }
  }

  "Deleting Zones" should {
    "return an delete zone change response" in {
      doReturn(IO.pure(Some(okZone))).when(mockZoneRepo).getZone(anyString)

      val resultChange: ZoneChange =
        underTest.deleteZone(okZone.id, okAuth).map(_.asInstanceOf[ZoneChange]).value.unsafeRunSync().toOption.get

      resultChange.zone.id shouldBe okZone.id
      resultChange.changeType shouldBe ZoneChangeType.Delete
    }

    "return an error if the user is not authorized for the zone" in {
      doReturn(IO.pure(Some(okZone))).when(mockZoneRepo).getZone(anyString)

      val noAuth = AuthPrincipal(TestDataLoader.okUser, Seq())

      val error = underTest.deleteZone(okZone.id, noAuth).value.unsafeRunSync().swap.toOption.get
      error shouldBe a[NotAuthorizedError]
    }
  }

  "Syncing a zone" should {
    "return a sync zone response" in {
      doReturn(IO.pure(Some(okZone))).when(mockZoneRepo).getZone(anyString)

      val resultChange: ZoneChange =
        underTest.syncZone(okZone.id, okAuth).map(_.asInstanceOf[ZoneChange]).value.unsafeRunSync().toOption.get

      resultChange.zone.id shouldBe okZone.id
      resultChange.changeType shouldBe ZoneChangeType.Sync
      resultChange.status shouldBe ZoneChangeStatus.Pending
    }

    "return an error if the user is not authorized for the zone" in {
      doReturn(IO.pure(Some(okZone))).when(mockZoneRepo).getZone(anyString)

      val noAuth = AuthPrincipal(TestDataLoader.okUser, Seq())

      val error = underTest.syncZone(okZone.id, noAuth).value.unsafeRunSync().swap.toOption.get
      error shouldBe a[NotAuthorizedError]
    }
  }

  "Getting a Zone" should {
    "fail with no zone returned" in {
      doReturn(IO.pure(None)).when(mockZoneRepo).getZone("notAZoneId")

      val error = underTest.getZone("notAZoneId", okAuth).value.unsafeRunSync().swap.toOption.get
      error shouldBe a[ZoneNotFoundError]
    }

    "return an error if the user is not authorized for the zone" in {
      doReturn(IO.pure(Some(okZone))).when(mockZoneRepo).getZone(anyString)

      val noAuth = AuthPrincipal(TestDataLoader.okUser, Seq())

      val error = underTest.getZone(okZone.id, noAuth).value.unsafeRunSync().swap.toOption.get
      error shouldBe a[NotAuthorizedError]
    }

    "return the appropriate zone as a ZoneInfo" in {
      doReturn(IO.pure(Some(abcZone))).when(mockZoneRepo).getZone(abcZone.id)
      doReturn(IO.pure(ListUsersResults(Seq(), None)))
        .when(mockUserRepo)
        .getUsers(any[Set[String]], any[Option[String]], any[Option[Int]])
      doReturn(IO.pure(Set(abcGroup))).when(mockGroupRepo).getGroups(any[Set[String]])
      doReturn(IO.pure(Some(abcGroup))).when(mockGroupRepo).getGroup(anyString)

      val expectedZoneInfo =
        ZoneInfo(abcZone, ZoneACLInfo(Set()), abcGroup.name, AccessLevel.Delete)
      val result = underTest.getZone(abcZone.id, abcAuth).value.unsafeRunSync()
      result.right.value shouldBe expectedZoneInfo
    }

    "filter out ACL rules that have no matching group or user" in {
      val goodUser = User("goodUser", "access", Encrypted("secret"))
      val goodGroup = Group("goodGroup", "email")

      val goodUserRule = baseAclRule.copy(userId = Some(goodUser.id), groupId = None)
      val badUserRule = goodUserRule.copy(userId = Some("bad"))
      val goodGroupRule = baseAclRule.copy(userId = None, groupId = Some(goodGroup.id))
      val badGroupRule = goodGroupRule.copy(groupId = Some("bad"))
      val goodAllRule = baseAclRule.copy(userId = None, groupId = None)

      val goodUserRuleInfo = ACLRuleInfo(goodUserRule, Some("goodUser"))
      val goodGroupRuleInfo = ACLRuleInfo(goodGroupRule, Some("goodGroup"))
      val goodAllRuleInfo = ACLRuleInfo(goodAllRule, Some("All Users"))

      val acl = ZoneACL(Set(goodUserRule, badUserRule, goodGroupRule, badGroupRule, goodAllRule))
      val zoneWithRules = abcZone.copy(acl = acl)

      doReturn(IO.pure(Some(zoneWithRules))).when(mockZoneRepo).getZone(zoneWithRules.id)
      doReturn(IO.pure(ListUsersResults(Seq(goodUser), None)))
        .when(mockUserRepo)
        .getUsers(any[Set[String]], any[Option[String]], any[Option[Int]])
      doReturn(IO.pure(Set(goodGroup))).when(mockGroupRepo).getGroups(any[Set[String]])
      doReturn(IO.pure(Some(goodGroup))).when(mockGroupRepo).getGroup(anyString)

      val expectedZoneInfo = ZoneInfo(
        zoneWithRules,
        ZoneACLInfo(Set(goodUserRuleInfo, goodGroupRuleInfo, goodAllRuleInfo)),
        goodGroup.name,
        AccessLevel.Delete
      )
      val result: ZoneInfo = underTest.getZone(zoneWithRules.id, abcAuth).value.unsafeRunSync().toOption.get
      result shouldBe expectedZoneInfo
    }

    "return Unknown group name if zone admin group cannot be found" in {
      doReturn(IO.pure(Some(abcZone))).when(mockZoneRepo).getZone(abcZone.id)
      doReturn(IO.pure(ListUsersResults(Seq(), None)))
        .when(mockUserRepo)
        .getUsers(any[Set[String]], any[Option[String]], any[Option[Int]])
      doReturn(IO.pure(Set(abcGroup))).when(mockGroupRepo).getGroups(any[Set[String]])
      doReturn(IO.pure(None)).when(mockGroupRepo).getGroup(anyString)

      val expectedZoneInfo =
        ZoneInfo(abcZone, ZoneACLInfo(Set()), "Unknown group name", AccessLevel.Delete)
      val result: ZoneInfo = underTest.getZone(abcZone.id, abcAuth).value.unsafeRunSync().toOption.get
      result shouldBe expectedZoneInfo
    }

    "return a zone by name with failure when no zone is found" in {
      doReturn(IO.pure(None)).when(mockZoneRepo).getZoneByName("someZoneName.")

      val error = underTest.getZoneByName("someZoneName", okAuth).value.unsafeRunSync().swap.toOption.get
      error shouldBe a[ZoneNotFoundError]
    }

    "return the appropriate zone as a ZoneInfo on getZoneByName" in {
      doReturn(IO.pure(Some(abcZone))).when(mockZoneRepo).getZoneByName(abcZone.name)
      doReturn(IO.pure(ListUsersResults(Seq(), None)))
        .when(mockUserRepo)
        .getUsers(any[Set[String]], any[Option[String]], any[Option[Int]])
      doReturn(IO.pure(Set(abcGroup))).when(mockGroupRepo).getGroups(any[Set[String]])
      doReturn(IO.pure(Some(abcGroup))).when(mockGroupRepo).getGroup(anyString)

      val expectedZoneInfo =
        ZoneInfo(abcZone, ZoneACLInfo(Set()), abcGroup.name, AccessLevel.Delete)
      val result = underTest.getZoneByName("abc.zone.recordsets", abcAuth).value.unsafeRunSync()
      result.right.value shouldBe expectedZoneInfo
    }
  }
  "DottedHosts" should {
    "flag should able to modify by the super user" in {
      val result: Boolean = underTest.allowDottedHostsUpdateZones(superUserAuth, updateZoneAuthorized.copy(allowDottedHosts = true, allowDottedLimits = 4)).value.unsafeRunSync().toOption.getOrElse(false)
      result shouldBe true
    }
    "flag should not able to modify by the non super user" in {
      val result: Boolean = underTest.allowDottedHostsUpdateZones(abcAuth, updateZoneAuthorized.copy(allowDottedHosts = true, allowDottedLimits = 4)).value.unsafeRunSync().toOption.getOrElse(false)
      result shouldBe false
    }
    "flag should able to add by the super user" in {
      val result: Boolean = underTest.allowDottedHostsCreateZones(superUserAuth, createZoneAuthorized.copy(allowDottedHosts = true, allowDottedLimits = 4)).value.unsafeRunSync().toOption.getOrElse(false)
      result shouldBe true
    }
    "flag should not able to add by the non super user" in {
      val result: Boolean = underTest.allowDottedHostsCreateZones(abcAuth, createZoneAuthorized.copy(allowDottedHosts = true, allowDottedLimits = 4)).value.unsafeRunSync().toOption.getOrElse(false)
      result shouldBe false
    }
    "flag in acl should able to update " in {
      val result: ZoneACL = underTest.updateZoneAcl(updateZoneAuthorized.copy(allowDottedHosts = true, allowDottedLimits = 4 ,
        acl = ZoneACL(Set(userAclRule.copy(allowDottedHosts = true, accessLevel = AccessLevel.Write)))), superUserAuth).value.unsafeRunSync().toOption.get
      result.rules.map(_.allowDottedHosts) shouldBe Set(true)
      result.rules.map(_.accessLevel) shouldBe Set(AccessLevel.Write)
    }

<<<<<<< HEAD
    "flag in acl should not able to update" in {
      val result: ZoneACL = underTest.createZoneAcl(createZoneAuthorized.copy(allowDottedHosts = false, allowDottedLimits = 4,
        acl = ZoneACL(Set(userAclRule.copy(allowDottedHosts = true, accessLevel = AccessLevel.Write)))), abcAuth).value.unsafeRunSync().toOption.get
      result.rules.map(_.allowDottedHosts) shouldBe Set(false)
    }

  }
=======
  "Getting a zone details" should {
    "fail with no zone returned" in {
      doReturn(IO.pure(None)).when(mockZoneRepo).getZone("notAZoneId")

      val error = underTest.getCommonZoneDetails("notAZoneId", okAuth).value.unsafeRunSync().swap.toOption.get
      error shouldBe a[ZoneNotFoundError]
    }

    "return zone details even if the user is not authorized for the zone" in {
      doReturn(IO.pure(Some(okZone))).when(mockZoneRepo).getZone(anyString)

      val noAuth = AuthPrincipal(TestDataLoader.okUser, Seq())

      val result = underTest.getCommonZoneDetails(okZone.id, noAuth).value.unsafeRunSync()
      val expectedZoneDetails =
        ZoneDetails(okZone, okGroup.name)
      result.right.value shouldBe expectedZoneDetails
    }

    "return the appropriate zone as a ZoneDetails" in {
      doReturn(IO.pure(Some(abcZone))).when(mockZoneRepo).getZone(abcZone.id)
      doReturn(IO.pure(Some(abcGroup))).when(mockGroupRepo).getGroup(anyString)

      val expectedZoneDetails =
        ZoneDetails(abcZone, abcGroup.name)
      val result = underTest.getCommonZoneDetails(abcZone.id, abcAuth).value.unsafeRunSync()
      result.right.value shouldBe expectedZoneDetails
    }

    "return Unknown group name if zone admin group cannot be found" in {
      doReturn(IO.pure(Some(abcZone))).when(mockZoneRepo).getZone(abcZone.id)
      doReturn(IO.pure(None)).when(mockGroupRepo).getGroup(anyString)

      val expectedZoneDetails =
        ZoneDetails(abcZone, "Unknown group name")
      val result: ZoneDetails = underTest.getCommonZoneDetails(abcZone.id, abcAuth).value.unsafeRunSync().toOption.get
      result shouldBe expectedZoneDetails
    }
  }

>>>>>>> bc82ae30
  "ListZones" should {
    "not fail with no zones returned" in {
      doReturn(IO.pure(ListZonesResults(List())))
        .when(mockZoneRepo)
        .listZones(abcAuth, None, None, 100, false, true)
      doReturn(IO.pure(Set(abcGroup))).when(mockGroupRepo).getGroups(any[Set[String]])

      val result: ListZonesResponse = underTest.listZones(abcAuth).value.unsafeRunSync().toOption.get
      result.zones shouldBe List()
      result.maxItems shouldBe 100
      result.startFrom shouldBe None
      result.nameFilter shouldBe None
      result.nextId shouldBe None
      result.ignoreAccess shouldBe false
    }

    "return the appropriate zones" in {
      doReturn(IO.pure(ListZonesResults(List(abcZone))))
        .when(mockZoneRepo)
        .listZones(abcAuth, None, None, 100, false, true)
      doReturn(IO.pure(Set(abcGroup)))
        .when(mockGroupRepo)
        .getGroups(any[Set[String]])

      val result: ListZonesResponse = underTest.listZones(abcAuth).value.unsafeRunSync().toOption.get
      result.zones shouldBe List(abcZoneSummary)
      result.maxItems shouldBe 100
      result.startFrom shouldBe None
      result.nameFilter shouldBe None
      result.nextId shouldBe None
      result.ignoreAccess shouldBe false
    }

    "return all zones" in {
      doReturn(IO.pure(ListZonesResults(List(abcZone, xyzZone, zoneIp4, zoneIp6), ignoreAccess = true, includeReverse = true)))
        .when(mockZoneRepo)
        .listZones(abcAuth, None, None, 100, true, true)
      doReturn(IO.pure(Set(abcGroup, xyzGroup)))
        .when(mockGroupRepo)
        .getGroups(any[Set[String]])

      val result: ListZonesResponse =
        underTest.listZones(abcAuth, ignoreAccess = true, includeReverse = true).value.unsafeRunSync().toOption.get
      result.zones shouldBe List(abcZoneSummary, xyzZoneSummary, zoneIp4ZoneSummary, zoneIp6ZoneSummary)
      result.maxItems shouldBe 100
      result.startFrom shouldBe None
      result.nameFilter shouldBe None
      result.nextId shouldBe None
      result.ignoreAccess shouldBe true
      result.includeReverse shouldBe true
    }

    "return all forward zones" in {
      doReturn(IO.pure(ListZonesResults(List(abcZone, xyzZone), ignoreAccess = true, includeReverse = false)))
        .when(mockZoneRepo)
        .listZones(abcAuth, None, None, 100, true, false)
      doReturn(IO.pure(Set(abcGroup, xyzGroup)))
        .when(mockGroupRepo)
        .getGroups(any[Set[String]])

      val result: ListZonesResponse =
        underTest.listZones(abcAuth, ignoreAccess = true, includeReverse = false).value.unsafeRunSync().toOption.get
      result.zones shouldBe List(abcZoneSummary, xyzZoneSummary)
      result.maxItems shouldBe 100
      result.startFrom shouldBe None
      result.nameFilter shouldBe None
      result.nextId shouldBe None
      result.ignoreAccess shouldBe true
      result.includeReverse shouldBe false
    }

    "name filter must be used to return zones by admin group name, when search by admin group option is true" in {
      doReturn(IO.pure(Set(abcGroup)))
        .when(mockGroupRepo)
        .getGroupsByName(any[String])
      doReturn(IO.pure(ListZonesResults(List(abcZone, zoneIp4, zoneIp6), ignoreAccess = true, zonesFilter = Some("abcGroup"))))
        .when(mockZoneRepo)
        .listZonesByAdminGroupIds(abcAuth, None, 100, Set(abcGroup.id), ignoreAccess = true, includeReverse = true)
      doReturn(IO.pure(Set(abcGroup))).when(mockGroupRepo).getGroups(any[Set[String]])

      // When searchByAdminGroup is true, zones are filtered by admin group name given in nameFilter
      val result: ListZonesResponse =
        underTest.listZones(abcAuth, Some("abcGroup"), None, 100, searchByAdminGroup = true, ignoreAccess = true).value.unsafeRunSync().toOption.get
      result.zones shouldBe List(abcZoneSummary, zoneIp4ZoneSummary, zoneIp6ZoneSummary)
      result.maxItems shouldBe 100
      result.startFrom shouldBe None
      result.nameFilter shouldBe Some("abcGroup")
      result.nextId shouldBe None
      result.ignoreAccess shouldBe true
      result.includeReverse shouldBe true
    }

    "name filter must be used to return forward zones by admin group name, when search by admin group option is true and includeReverse is false" in {
      doReturn(IO.pure(Set(abcGroup)))
        .when(mockGroupRepo)
        .getGroupsByName(any[String])
      doReturn(IO.pure(ListZonesResults(List(abcZone), ignoreAccess = true, zonesFilter = Some("abcGroup"), includeReverse = false)))
        .when(mockZoneRepo)
        .listZonesByAdminGroupIds(abcAuth, None, 100, Set(abcGroup.id), ignoreAccess = true, includeReverse = false)
      doReturn(IO.pure(Set(abcGroup))).when(mockGroupRepo).getGroups(any[Set[String]])

      // When searchByAdminGroup is true, zones are filtered by admin group name given in nameFilter.
      // Reverse zones are excluded when includeReverse is false.
      val result: ListZonesResponse =
        underTest.listZones(abcAuth, Some("abcGroup"), None, 100, searchByAdminGroup = true, ignoreAccess = true, includeReverse = false).value.unsafeRunSync().toOption.get
      result.zones shouldBe List(abcZoneSummary)
      result.maxItems shouldBe 100
      result.startFrom shouldBe None
      result.nameFilter shouldBe Some("abcGroup")
      result.nextId shouldBe None
      result.ignoreAccess shouldBe true
      result.includeReverse shouldBe false
    }

    "name filter must be used to return zone by zone name, when search by admin group option is false" in {
      doReturn(IO.pure(Set(abcGroup)))
        .when(mockGroupRepo)
        .getGroups(any[Set[String]])
      doReturn(IO.pure(ListZonesResults(List(abcZone), ignoreAccess = true, zonesFilter = Some("abcZone"))))
        .when(mockZoneRepo)
        .listZones(abcAuth, Some("abcZone"), None, 100, true, true)

      // When searchByAdminGroup is false, zone name given in nameFilter is returned
      val result: ListZonesResponse =
        underTest.listZones(abcAuth, Some("abcZone"), None, 100, searchByAdminGroup = false, ignoreAccess = true).value.unsafeRunSync().toOption.get
      result.zones shouldBe List(abcZoneSummary)
      result.maxItems shouldBe 100
      result.startFrom shouldBe None
      result.nameFilter shouldBe Some("abcZone")
      result.nextId shouldBe None
      result.ignoreAccess shouldBe true
    }

    "return Unknown group name if zone admin group cannot be found" in {
      doReturn(IO.pure(ListZonesResults(List(abcZone, xyzZone))))
        .when(mockZoneRepo)
        .listZones(abcAuth, None, None, 100, false, true)
      doReturn(IO.pure(Set(okGroup))).when(mockGroupRepo).getGroups(any[Set[String]])

      val result: ListZonesResponse = underTest.listZones(abcAuth).value.unsafeRunSync().toOption.get
      val expectedZones =
        List(abcZoneSummary, xyzZoneSummary).map(_.copy(adminGroupName = "Unknown group name"))
      result.zones shouldBe expectedZones
      result.maxItems shouldBe 100
      result.startFrom shouldBe None
      result.nameFilter shouldBe None
      result.nextId shouldBe None
    }

    "set the nextId appropriately" in {
      doReturn(
        IO.pure(
          ListZonesResults(
            List(abcZone, xyzZone),
            maxItems = 2,
            nextId = Some("zone2."),
            ignoreAccess = false
          )
        )
      ).when(mockZoneRepo)
        .listZones(abcAuth, None, None, 2, false, true)
      doReturn(IO.pure(Set(abcGroup, xyzGroup)))
        .when(mockGroupRepo)
        .getGroups(any[Set[String]])

      val result: ListZonesResponse =
        underTest.listZones(abcAuth, maxItems = 2).value.unsafeRunSync().toOption.get
      result.zones shouldBe List(abcZoneSummary, xyzZoneSummary)
      result.maxItems shouldBe 2
      result.startFrom shouldBe None
      result.nameFilter shouldBe None
      result.nextId shouldBe Some("zone2.")
    }

    "set the nameFilter when provided" in {
      doReturn(
        IO.pure(
          ListZonesResults(
            List(abcZone, xyzZone),
            zonesFilter = Some("foo"),
            maxItems = 2,
            nextId = Some("zone2."),
            ignoreAccess = false
          )
        )
      ).when(mockZoneRepo)
        .listZones(abcAuth, Some("foo"), None, 2, false, true)
      doReturn(IO.pure(Set(abcGroup, xyzGroup)))
        .when(mockGroupRepo)
        .getGroups(any[Set[String]])

      val result: ListZonesResponse =
        underTest.listZones(abcAuth, nameFilter = Some("foo"), maxItems = 2).value.unsafeRunSync().toOption.get
      result.zones shouldBe List(abcZoneSummary, xyzZoneSummary)
      result.nameFilter shouldBe Some("foo")
      result.nextId shouldBe Some("zone2.")
      result.maxItems shouldBe 2
    }

    "set the startFrom when provided" in {
      doReturn(
        IO.pure(
          ListZonesResults(
            List(abcZone, xyzZone),
            startFrom = Some("zone4."),
            maxItems = 2,
            ignoreAccess = false
          )
        )
      ).when(mockZoneRepo)
        .listZones(abcAuth, None, Some("zone4."), 2, false, true)
      doReturn(IO.pure(Set(abcGroup, xyzGroup)))
        .when(mockGroupRepo)
        .getGroups(any[Set[String]])

      val result: ListZonesResponse =
        underTest.listZones(abcAuth, startFrom = Some("zone4."), maxItems = 2).value.unsafeRunSync().toOption.get
      result.zones shouldBe List(abcZoneSummary, xyzZoneSummary)
      result.startFrom shouldBe Some("zone4.")
    }

    "set the nextId to be the current result set size plus the start from" in {
      doReturn(
        IO.pure(
          ListZonesResults(
            List(abcZone, xyzZone),
            startFrom = Some("zone4."),
            maxItems = 2,
            nextId = Some("zone6."),
            ignoreAccess = false
          )
        )
      ).when(mockZoneRepo)
        .listZones(abcAuth, None, Some("zone4."), 2, false, true)
      doReturn(IO.pure(Set(abcGroup, xyzGroup)))
        .when(mockGroupRepo)
        .getGroups(any[Set[String]])

      val result: ListZonesResponse =
        underTest.listZones(abcAuth, startFrom = Some("zone4."), maxItems = 2).value.unsafeRunSync().toOption.get
      result.zones shouldBe List(abcZoneSummary, xyzZoneSummary)
      result.nextId shouldBe Some("zone6.")
    }
  }

  "ListDeletedZones" should {
    "not fail with no zones returned" in {

      doReturn(IO.pure(ListDeletedZonesChangeResults(List())))
        .when(mockZoneChangeRepo)
        .listDeletedZones(abcAuth, None, None, 100, false)
      doReturn(IO.pure(Set(abcGroup))).when(mockGroupRepo).getGroups(any[Set[String]])
      doReturn(IO.pure(ListUsersResults(Seq(okUser), None)))
        .when(mockUserRepo)
        .getUsers(any[Set[String]], any[Option[String]], any[Option[Int]])

      val result: ListDeletedZoneChangesResponse = underTest.listDeletedZones(abcAuth).value.unsafeRunSync().toOption.get
      result.zonesDeletedInfo shouldBe List()
      result.maxItems shouldBe 100
      result.startFrom shouldBe None
      result.zoneChangeFilter shouldBe None
      result.nextId shouldBe None
      result.ignoreAccess shouldBe false
    }

    "return the appropriate zones" in {
      doReturn(IO.pure(ListDeletedZonesChangeResults(List(abcDeletedZoneChange))))
        .when(mockZoneChangeRepo)
        .listDeletedZones(abcAuth, None, None, 100, false)
      doReturn(IO.pure(Set(abcGroup)))
        .when(mockGroupRepo)
        .getGroups(any[Set[String]])
      doReturn(IO.pure(ListUsersResults(Seq(okUser), None)))
        .when(mockUserRepo)
        .getUsers(any[Set[String]], any[Option[String]], any[Option[Int]])

      val result: ListDeletedZoneChangesResponse = underTest.listDeletedZones(abcAuth).value.unsafeRunSync().toOption.get

      result.zonesDeletedInfo shouldBe List(abcDeletedZoneSummary)
      result.maxItems shouldBe 100
      result.startFrom shouldBe None
      result.zoneChangeFilter shouldBe None
      result.nextId shouldBe None
      result.ignoreAccess shouldBe false
    }

    "return all zones" in {
      doReturn(IO.pure(ListDeletedZonesChangeResults(List(abcDeletedZoneChange, xyzDeletedZoneChange), ignoreAccess = true)))
        .when(mockZoneChangeRepo)
        .listDeletedZones(abcAuth, None, None, 100, true)
      doReturn(IO.pure(Set(abcGroup, xyzGroup)))
        .when(mockGroupRepo)
        .getGroups(any[Set[String]])
      doReturn(IO.pure(ListUsersResults(Seq(okUser), None)))
        .when(mockUserRepo)
        .getUsers(any[Set[String]], any[Option[String]], any[Option[Int]])

      val result: ListDeletedZoneChangesResponse =
        underTest.listDeletedZones(abcAuth, ignoreAccess = true).value.unsafeRunSync().toOption.get
      result.zonesDeletedInfo shouldBe List(abcDeletedZoneSummary,xyzDeletedZoneSummary)
      result.maxItems shouldBe 100
      result.startFrom shouldBe None
      result.zoneChangeFilter shouldBe None
      result.nextId shouldBe None
      result.ignoreAccess shouldBe true
    }

    "return Unknown group name if zone admin group cannot be found" in {
      doReturn(IO.pure(ListDeletedZonesChangeResults(List(abcDeletedZoneChange, xyzDeletedZoneChange))))
        .when(mockZoneChangeRepo)
        .listDeletedZones(abcAuth, None, None, 100, false)
      doReturn(IO.pure(Set(okGroup))).when(mockGroupRepo).getGroups(any[Set[String]])
      doReturn(IO.pure(ListUsersResults(Seq(okUser), None)))
        .when(mockUserRepo)
        .getUsers(any[Set[String]], any[Option[String]], any[Option[Int]])

      val result: ListDeletedZoneChangesResponse = underTest.listDeletedZones(abcAuth).value.unsafeRunSync().toOption.get
      val expectedZones =
        List(abcDeletedZoneSummary, xyzDeletedZoneSummary).map(_.copy(adminGroupName = "Unknown group name"))
      result.zonesDeletedInfo shouldBe expectedZones
      result.maxItems shouldBe 100
      result.startFrom shouldBe None
      result.zoneChangeFilter shouldBe None
      result.nextId shouldBe None
    }

    "set the nextId appropriately" in {
      doReturn(
        IO.pure(
          ListDeletedZonesChangeResults(
            List(abcDeletedZoneChange, xyzDeletedZoneChange),
            maxItems = 2,
            nextId = Some("zone2."),
            ignoreAccess = false
          )
        )
      ).when(mockZoneChangeRepo)
        .listDeletedZones(abcAuth, None, None, 2, false)
      doReturn(IO.pure(Set(abcGroup, xyzGroup)))
        .when(mockGroupRepo)
        .getGroups(any[Set[String]])
      doReturn(IO.pure(ListUsersResults(Seq(okUser), None)))
        .when(mockUserRepo)
        .getUsers(any[Set[String]], any[Option[String]], any[Option[Int]])

      val result: ListDeletedZoneChangesResponse =
        underTest.listDeletedZones(abcAuth, maxItems = 2).value.unsafeRunSync().toOption.get
      result.zonesDeletedInfo shouldBe List(abcDeletedZoneSummary, xyzDeletedZoneSummary)
      result.maxItems shouldBe 2
      result.startFrom shouldBe None
      result.zoneChangeFilter shouldBe None
      result.nextId shouldBe Some("zone2.")
    }

    "set the nameFilter when provided" in {
      doReturn(
        IO.pure(
          ListDeletedZonesChangeResults(
            List(abcDeletedZoneChange, xyzDeletedZoneChange),
            zoneChangeFilter = Some("foo"),
            maxItems = 2,
            nextId = Some("zone2."),
            ignoreAccess = false
          )
        )
      ).when(mockZoneChangeRepo)
        .listDeletedZones(abcAuth, Some("foo"), None, 2, false)
      doReturn(IO.pure(Set(abcGroup, xyzGroup)))
        .when(mockGroupRepo)
        .getGroups(any[Set[String]])
      doReturn(IO.pure(ListUsersResults(Seq(okUser), None)))
        .when(mockUserRepo)
        .getUsers(any[Set[String]], any[Option[String]], any[Option[Int]])

      val result: ListDeletedZoneChangesResponse =
        underTest.listDeletedZones(abcAuth, nameFilter = Some("foo"), maxItems = 2).value.unsafeRunSync().toOption.get
      result.zonesDeletedInfo shouldBe List(abcDeletedZoneSummary, xyzDeletedZoneSummary)
      result.zoneChangeFilter shouldBe Some("foo")
      result.nextId shouldBe Some("zone2.")
      result.maxItems shouldBe 2
    }

    "set the startFrom when provided" in {
      doReturn(
        IO.pure(
          ListDeletedZonesChangeResults(
            List(abcDeletedZoneChange, xyzDeletedZoneChange),
            startFrom = Some("zone4."),
            maxItems = 2,
            ignoreAccess = false
          )
        )
      ).when(mockZoneChangeRepo)
        .listDeletedZones(abcAuth, None, Some("zone4."), 2, false)
      doReturn(IO.pure(Set(abcGroup, xyzGroup)))
        .when(mockGroupRepo)
        .getGroups(any[Set[String]])
      doReturn(IO.pure(ListUsersResults(Seq(okUser), None)))
        .when(mockUserRepo)
        .getUsers(any[Set[String]], any[Option[String]], any[Option[Int]])

      val result: ListDeletedZoneChangesResponse =
        underTest.listDeletedZones(abcAuth, startFrom = Some("zone4."), maxItems = 2).value.unsafeRunSync().toOption.get
      result.zonesDeletedInfo shouldBe List(abcDeletedZoneSummary, xyzDeletedZoneSummary)
      result.startFrom shouldBe Some("zone4.")
    }

    "set the nextId to be the current result set size plus the start from" in {
      doReturn(
        IO.pure(
          ListDeletedZonesChangeResults(
            List(abcDeletedZoneChange, xyzDeletedZoneChange),
            startFrom = Some("zone4."),
            maxItems = 2,
            nextId = Some("zone6."),
            ignoreAccess = false
          )
        )
      ).when(mockZoneChangeRepo)
        .listDeletedZones(abcAuth, None, Some("zone4."), 2, false)
      doReturn(IO.pure(Set(abcGroup, xyzGroup)))
        .when(mockGroupRepo)
        .getGroups(any[Set[String]])
      doReturn(IO.pure(ListUsersResults(Seq(okUser), None)))
        .when(mockUserRepo)
        .getUsers(any[Set[String]], any[Option[String]], any[Option[Int]])

      val result: ListDeletedZoneChangesResponse =
        underTest.listDeletedZones(abcAuth, startFrom = Some("zone4."), maxItems = 2).value.unsafeRunSync().toOption.get
      result.zonesDeletedInfo shouldBe List(abcDeletedZoneSummary, xyzDeletedZoneSummary)
      result.nextId shouldBe Some("zone6.")
    }
  }

  "listZoneChanges" should {
    "retrieve the zone changes" in {
      doReturn(IO.pure(Some(okZone)))
        .when(mockZoneRepo)
        .getZone(okZone.id)
      doReturn(IO.pure(ListZoneChangesResults(List(zoneUpdate, zoneCreate))))
        .when(mockZoneChangeRepo)
        .listZoneChanges(okZone.id, startFrom = None, maxItems = 100)

      val result: ListZoneChangesResponse =
        underTest.listZoneChanges(okZone.id, okAuth).value.unsafeRunSync().toOption.get

      result.zoneChanges shouldBe List(zoneUpdate, zoneCreate)
      result.zoneId shouldBe okZone.id
    }

    "return a zone with no changes if no changes exist" in {
      doReturn(IO.pure(Some(okZone)))
        .when(mockZoneRepo)
        .getZone(okZone.id)
      doReturn(IO.pure(ListZoneChangesResults(items = Nil)))
        .when(mockZoneChangeRepo)
        .listZoneChanges(okZone.id, startFrom = None, maxItems = 100)

      val result: ListZoneChangesResponse =
        underTest.listZoneChanges(okZone.id, okAuth).value.unsafeRunSync().toOption.get

      result.zoneChanges shouldBe empty
      result.zoneId shouldBe okZone.id
    }

    "return a NotAuthorizedError" in {
      doReturn(IO.pure(Some(zoneNotAuthorized)))
        .when(mockZoneRepo)
        .getZone(zoneNotAuthorized.id)

      val error = underTest.listZoneChanges(zoneNotAuthorized.id, okAuth).value.unsafeRunSync().swap.toOption.get
      error shouldBe a[NotAuthorizedError]
    }

    "return the zone changes sorted by created date desc" in {
      // zone change 2 is later than zone change 1 and should come first
      doReturn(IO.pure(Some(okZone)))
        .when(mockZoneRepo)
        .getZone(okZone.id)

      doReturn(IO.pure(ListZoneChangesResults(List(zoneUpdate, zoneCreate))))
        .when(mockZoneChangeRepo)
        .listZoneChanges(zoneId = okZone.id, startFrom = None, maxItems = 100)

      val result: ListZoneChangesResponse =
        underTest.listZoneChanges(okZone.id, okAuth).value.unsafeRunSync().toOption.get

      result.zoneChanges.head shouldBe zoneUpdate
      result.zoneChanges(1) shouldBe zoneCreate
    }
  }

  "listFailedZoneChanges" should {
    "retrieve the zone changes" in {

      doReturn(IO.pure(ListFailedZoneChangesResults(
        List(zoneUpdate.copy(status = ZoneChangeStatus.Failed),zoneCreate.copy(status = ZoneChangeStatus.Failed))
      )))
        .when(mockZoneChangeRepo)
        .listFailedZoneChanges(100,0)

      val result: ListFailedZoneChangesResponse =
        underTest.listFailedZoneChanges(okAuth).value.unsafeRunSync().toOption.get

      result.failedZoneChanges shouldBe
        List(zoneUpdate.copy(status = ZoneChangeStatus.Failed),zoneCreate.copy(status = ZoneChangeStatus.Failed))
      result.failedZoneChanges.head shouldBe zoneUpdate.copy(status = ZoneChangeStatus.Failed)
      result.failedZoneChanges(1) shouldBe zoneCreate.copy(status = ZoneChangeStatus.Failed)
    }

    "retrieve the zone changes with startFrom and maxItems" in {

      doReturn(IO.pure(ListFailedZoneChangesResults(
        List(zoneUpdate.copy(status = ZoneChangeStatus.Failed),zoneCreate.copy(status = ZoneChangeStatus.Failed))
      ))).when(mockZoneChangeRepo)
        .listFailedZoneChanges(1,1)

      val result: ListFailedZoneChangesResponse =
        underTest.listFailedZoneChanges(okAuth,1,1).value.unsafeRunSync().toOption.get
      result.startFrom shouldBe 1
      result.nextId shouldBe 0
      result.maxItems shouldBe 1
    }
  }

  "AddAclRule" should {
    "fail if the user is not authorized for the zone" in {
      doReturn(IO.pure(Some(zoneNotAuthorized))).when(mockZoneRepo).getZone(anyString)

      val error =
        underTest.addACLRule(zoneNotAuthorized.id, baseAclRuleInfo, okAuth).value.unsafeRunSync().swap.toOption.get
      error shouldBe a[NotAuthorizedError]
    }

    "generate a zone update if the request is valid" in {
      doReturn(IO.pure(Some(okZone))).when(mockZoneRepo).getZone(anyString)

      val result: ZoneChange =
        underTest
          .addACLRule(okZone.id, userAclRuleInfo, okAuth)
          .map(_.asInstanceOf[ZoneChange])
          .value.unsafeRunSync().toOption.get

      result.changeType shouldBe ZoneChangeType.Update
      result.zone.acl.rules.size shouldBe 1
      result.zone.acl.rules should contain(userAclRule)
    }

    "fail if mask is an invalid regex" in {
      doReturn(IO.pure(Some(okZone))).when(mockZoneRepo).getZone(anyString)

      val invalidRegexMaskRuleInfo = baseAclRuleInfo.copy(recordMask = Some("x{5,-3}"))
      val error =
        underTest.addACLRule(okZone.id, invalidRegexMaskRuleInfo, okAuth).value.unsafeRunSync().swap.toOption.get
      error shouldBe an[InvalidRequest]
    }
  }

  "DeleteAclRule" should {
    "fail if the user is not authorized for the zone" in {
      doReturn(IO.pure(Some(zoneNotAuthorized))).when(mockZoneRepo).getZone(anyString)

      val error =
        underTest.deleteACLRule(zoneNotAuthorized.id, baseAclRuleInfo, okAuth).value.unsafeRunSync().swap.toOption.get
      error shouldBe a[NotAuthorizedError]
    }

    "generate a zone update if the request is valid" in {
      val acl = ZoneACL(Set(userAclRule))
      val zone = okZone.copy(acl = acl)
      doReturn(IO.pure(Some(zone))).when(mockZoneRepo).getZone(anyString)

      val result: ZoneChange =
        underTest
          .deleteACLRule(zone.id, userAclRuleInfo, okAuth)
          .map(_.asInstanceOf[ZoneChange])
          .value.unsafeRunSync().toOption.get

      result.changeType shouldBe ZoneChangeType.Update
      result.zone.acl.rules.size shouldBe 0
    }
  }
}<|MERGE_RESOLUTION|>--- conflicted
+++ resolved
@@ -824,7 +824,6 @@
       result.rules.map(_.accessLevel) shouldBe Set(AccessLevel.Write)
     }
 
-<<<<<<< HEAD
     "flag in acl should not able to update" in {
       val result: ZoneACL = underTest.createZoneAcl(createZoneAuthorized.copy(allowDottedHosts = false, allowDottedLimits = 4,
         acl = ZoneACL(Set(userAclRule.copy(allowDottedHosts = true, accessLevel = AccessLevel.Write)))), abcAuth).value.unsafeRunSync().toOption.get
@@ -832,7 +831,6 @@
     }
 
   }
-=======
   "Getting a zone details" should {
     "fail with no zone returned" in {
       doReturn(IO.pure(None)).when(mockZoneRepo).getZone("notAZoneId")
@@ -873,7 +871,6 @@
     }
   }
 
->>>>>>> bc82ae30
   "ListZones" should {
     "not fail with no zones returned" in {
       doReturn(IO.pure(ListZonesResults(List())))
