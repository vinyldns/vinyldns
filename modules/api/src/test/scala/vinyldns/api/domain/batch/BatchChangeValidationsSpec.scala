--- conflicted
+++ resolved
@@ -935,22 +935,14 @@
     )
 
     result(0) shouldBe valid
-<<<<<<< HEAD
-    result(1) should haveInvalid[DomainValidationError](
-      RecordAlreadyExists(existingA.inputChange.inputName)
-    )
-    result(2) should haveInvalid[DomainValidationError](
-      RecordAlreadyExists(existingCname.inputChange.inputName)
-=======
     result(1) shouldBe valid
     result(2) shouldBe valid
     result(3) shouldBe valid
     result(4) should haveInvalid[DomainValidationError](
-      RecordAlreadyExists(existingA.inputChange.inputName, existingA.inputChange.record, false)
+      RecordAlreadyExists(existingA.inputChange.inputName)
     )
     result(5) should haveInvalid[DomainValidationError](
-      RecordAlreadyExists(existingCname.inputChange.inputName, existingCname.inputChange.record, false)
->>>>>>> 3dc2014a
+      RecordAlreadyExists(existingCname.inputChange.inputName)
     ).and(
       haveInvalid[DomainValidationError](
         CnameIsNotUniqueError(existingCname.inputChange.inputName, existingCname.inputChange.typ)
