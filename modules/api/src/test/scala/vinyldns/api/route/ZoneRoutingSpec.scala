--- conflicted
+++ resolved
@@ -98,10 +98,7 @@
     okZone.name,
     providerParams = bindProviderParams
   )
-<<<<<<< HEAD
-=======
-
->>>>>>> 84e6385e
+
   private val generatePdnsZoneAuthorized = GenerateZone(
     okGroup.id,
     "test@test.com",
@@ -109,12 +106,8 @@
     okZone.name,
     providerParams = powerDNSProviderParams
   )
-<<<<<<< HEAD
-  val generatePdnsZoneAuthorizedd = ZoneGenerationInput(
-=======
 
   private val generatePdnsZoneAuthorizedInput = ZoneGenerationInput(
->>>>>>> 84e6385e
     okGroup.id,
     "test@test.com",
     "powerdns",
@@ -123,8 +116,6 @@
     response=Some(pdnsZoneGenerationResponse)
   )
 
-<<<<<<< HEAD
-=======
   private val badAdminIdZoneGenerationInput = ZoneGenerationInput(
     groupId = badAdminIdGenerateZone.groupId,
     email = badAdminIdGenerateZone.email,
@@ -145,7 +136,6 @@
     response = None
   )
 
->>>>>>> 84e6385e
   private val generateMarkTwainZoneAuthorized = GenerateZone(
     okGroup.id,
     "test@test.com",
@@ -228,21 +218,12 @@
       ("status" -> "invalidStatus") ~~
       ("adminGroupId" -> "admin-group-id")
 
-<<<<<<< HEAD
-  private val generateZoneWithInvalidId: JValue =
-    ("id" -> true) ~~
-      ("name" -> "invalidZoneStatus.") ~~
-      ("email" -> "invalid-zone-status@test.com") ~~
-      ("groupId" -> "admin-group-id") ~~
-      ("provider" -> "valid-provider")
-=======
 //  private val generateZoneWithInvalidId: JValue =
 //    ("id" -> true) ~~
 //      ("name" -> "invalidZoneStatus.") ~~
 //      ("email" -> "invalid-zone-status@test.com") ~~
 //      ("groupId" -> "admin-group-id") ~~
 //      ("provider" -> "valid-provider")
->>>>>>> 84e6385e
 
 
   private val zoneCreate = ZoneChange(ok, "ok", ZoneChangeType.Create, ZoneChangeStatus.Synced)
@@ -777,8 +758,6 @@
     }
 
     def getBackendIds(): Result[List[String]] = List("backend-1", "backend-2").toResult
-<<<<<<< HEAD
-=======
 
     def allowedDNSProviders(): Result[List[String]] = List("bind", "pdns").toResult
 
@@ -846,64 +825,7 @@
         outcome.toResult
     }
   }
->>>>>>> 84e6385e
-
-    def allowedDNSProviders(): Result[List[String]] = List("bind", "pdns").toResult
-
-    def dnsNameServers(): Result[List[String]] = List("127.0.0.1", "localhost").toResult
-
-    def handleGenerateZoneRequest(request: ZoneGenerationInput, auth: AuthPrincipal): EitherT[IO, Throwable, GenerateZone] = {
-      val outcome = request.zoneName match {
-        case alreadyExistsGenerateZone.zoneName => Left(ZoneAlreadyExistsError(s"$request"))
-        case notFoundGenerateZone.zoneName => Left(ZoneNotFoundError(s"$request"))
-        case notAuthorizedGenerateZone.zoneName => Left(NotAuthorizedError(s"$request"))
-        case badAdminIdGenerateZone.zoneName => Left(InvalidGroupError(s"$request"))
-        case errorGenerateZone.zoneName => Left(new RuntimeException("fail"))
-        case nonSuperUserSharedZoneGenerateZone.zoneName =>
-          Left(NotAuthorizedError("unauth"))
-      }
-      outcome.toResult
-    }
-    def handleUpdateGeneratedZoneRequest(
-                    updateZoneInput: ZoneGenerationInput,
-                    auth: AuthPrincipal
-                  ): Result[GenerateZone] = {
-      val outcome = updateZoneInput.email match {
-        case alreadyExists.email => Left(ZoneAlreadyExistsError(s"$updateZoneInput"))
-        case notFound.email => Left(ZoneNotFoundError(s"$updateZoneInput"))
-        case notAuthorized.email => Left(NotAuthorizedError(s"$updateZoneInput"))
-        case badAdminId.email => Left(InvalidGroupError(s"$updateZoneInput"))
-        case ok.email | connectionOk.email =>
-          Right(
-            updateBindZone
-          )
-        case error.email => Left(new RuntimeException("fail"))
-        case zone1.email => Left(ZoneUnavailableError(s"$updateZoneInput"))
-      }
-      outcome.map(c => c.asInstanceOf[GenerateZone]).toResult
-    }
-
-    def handleDeleteGeneratedZoneRequest(zoneId: String, auth: AuthPrincipal): Result[GenerateZone] = {
-      val outcome = zoneId match {
-        case notFound.id => Left(ZoneNotFoundError(s"$zoneId"))
-        case notAuthorized.id => Left(NotAuthorizedError(s"$zoneId"))
-        case ok.id | connectionOk.id =>
-          Right(ZoneChange(ok, "ok", ZoneChangeType.Delete, ZoneChangeStatus.Synced))
-        case error.id => Left(new RuntimeException("fail"))
-        case zone1.id => Left(ZoneUnavailableError(zoneId))
-      }
-      outcome.map(c => c.asInstanceOf[GenerateZone]).toResult
-    }
-
-    def getGenerateZoneByName(zoneName: String, auth: AuthPrincipal): Result[GenerateZone] = {
-      val outcome = zoneName match {
-        case notFoundGenerateZone.zoneName => Left(ZoneNotFoundError(s"$zoneName"))
-        case generateBindZoneAuthorized.zoneName => Right(generateBindZoneAuthorized)
-        case errorGenerateZone.zoneName => Left(new RuntimeException("fail"))
-      }
-      outcome.toResult
-    }
-  }
+
   val zoneService: ZoneServiceAlgebra = TestZoneService
 
   def zoneJson(name: String, email: String): String =
@@ -1160,21 +1082,13 @@
 
   "POST generate zone" should {
     "return 202 Accepted when the generate zone is created" in {
-<<<<<<< HEAD
-      postGenerateZone(generatePdnsZoneAuthorizedd) ~> zoneRoute ~> check {
-=======
       postGenerateZone(generatePdnsZoneAuthorizedInput) ~> zoneRoute ~> check {
->>>>>>> 84e6385e
         status shouldBe Accepted
       }
     }
 
     "return a fully populated zone in the response" in {
-<<<<<<< HEAD
-      postGenerateZone(generatePdnsZoneAuthorizedd) ~> zoneRoute ~> check {
-=======
       postGenerateZone(generatePdnsZoneAuthorizedInput) ~> zoneRoute ~> check {
->>>>>>> 84e6385e
         val result = responseAs[GenerateZone]
         Option(result.status) shouldBe defined
         Option(result.created) shouldBe defined
@@ -1184,42 +1098,21 @@
         Option(result.status) shouldBe defined
         result.updated shouldBe None
         Option(result.id) shouldBe defined
-<<<<<<< HEAD
-        result.groupId shouldBe "test"
-=======
->>>>>>> 84e6385e
       }
     }
 
     "return 409 Conflict if the zone already exists" in {
-<<<<<<< HEAD
-      postGenerateZone(generatePdnsZoneAuthorizedd) ~> zoneRoute ~> check {
-=======
       postGenerateZone(alreadyExistsZoneGenerationInput) ~> zoneRoute ~> check {
->>>>>>> 84e6385e
         status shouldBe Conflict
       }
     }
 
     "return 400 BadRequest if the zone adminGroupId is invalid" in {
-<<<<<<< HEAD
-      postGenerateZone(generatePdnsZoneAuthorizedd) ~> zoneRoute ~> check {
-=======
       postGenerateZone(badAdminIdZoneGenerationInput) ~> zoneRoute ~> check {
->>>>>>> 84e6385e
-        status shouldBe BadRequest
-      }
-    }
-
-<<<<<<< HEAD
-    "return 403 Forbidden if the zone is shared and user is not authorized" in {
-      postGenerateZone(generatePdnsZoneAuthorizedd) ~> zoneRoute ~> check {
-        status shouldBe Forbidden
-      }
-    }
-
-=======
->>>>>>> 84e6385e
+        status shouldBe BadRequest
+      }
+    }
+
     "report missing data" in {
       postGenerateZone(missingFields) ~> Route.seal(zoneRoute) ~> check {
         status shouldBe BadRequest
@@ -1234,15 +1127,6 @@
         )
       }
     }
-<<<<<<< HEAD
-
-    "ignore fields not defined in ConnectZoneInput" in {
-      postGenerateZone(generateZoneWithInvalidId) ~> Route.seal(zoneRoute) ~> check {
-        status shouldBe Accepted
-      }
-    }
-=======
->>>>>>> 84e6385e
   }
 
 
