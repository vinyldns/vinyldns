/*
 * Copyright 2018 Comcast Cable Communications Management, LLC
 *
 * Licensed under the Apache License, Version 2.0 (the "License");
 * you may not use this file except in compliance with the License.
 * You may obtain a copy of the License at
 *
 *     http://www.apache.org/licenses/LICENSE-2.0
 *
 * Unless required by applicable law or agreed to in writing, software
 * distributed under the License is distributed on an "AS IS" BASIS,
 * WITHOUT WARRANTIES OR CONDITIONS OF ANY KIND, either express or implied.
 * See the License for the specific language governing permissions and
 * limitations under the License.
 */

package vinyldns.api.engine

import cats.effect.{IO, Timer}
import org.joda.time.DateTime
import org.mockito.ArgumentCaptor
import org.mockito.Matchers._
import org.mockito.Mockito._
import org.scalatestplus.mockito.MockitoSugar
import org.scalatest.matchers.should.Matchers
import org.scalatest.wordspec.AnyWordSpec
import org.scalatest.{BeforeAndAfterEach, EitherValues}
import vinyldns.api.backend.dns.DnsProtocol.{NotAuthorized, TryAgain}
import vinyldns.api.engine.RecordSetChangeHandler.{AlreadyApplied, ReadyToApply, Requeue}
import vinyldns.api.repository.InMemoryBatchChangeRepository
import vinyldns.api.CatsHelpers
import vinyldns.core.domain.batch.{BatchChange, BatchChangeApprovalStatus, SingleAddChange, SingleChangeStatus}
import vinyldns.core.domain.record.RecordType.RecordType
import vinyldns.core.domain.record.{ChangeSet, RecordChangeRepository, RecordSetRepository, _}
import vinyldns.core.TestRecordSetData._

import scala.concurrent.ExecutionContext
import cats.effect.ContextShift
import scalikejdbc.{ConnectionPool, DB}
import vinyldns.core.domain.backend.{Backend, BackendResponse}
import vinyldns.mysql.TransactionProvider

class RecordSetChangeHandlerSpec
  extends AnyWordSpec
    with Matchers
    with MockitoSugar
    with BeforeAndAfterEach
    with CatsHelpers
    with EitherValues
    with TransactionProvider {

  private implicit val timer: Timer[IO] = IO.timer(ExecutionContext.global)
  private val mockBackend = mock[Backend]
  private val mockRsRepo = mock[RecordSetRepository]
  private val mockChangeRepo = mock[RecordChangeRepository]

  private val rsRepoCaptor = ArgumentCaptor.forClass(classOf[ChangeSet])
  private val changeRepoCaptor = ArgumentCaptor.forClass(classOf[ChangeSet])

  private val batchRepo = new InMemoryBatchChangeRepository

  private val rs = completeCreateAAAA.recordSet

  private val completeCreateAAAASingleChanges = rs.records.map { rdata =>
    SingleAddChange(
      Some(rs.zoneId),
      Some("zoneName"),
      Some(rs.name),
      "fqdn",
      rs.typ,
      rs.ttl,
      rdata,
      SingleChangeStatus.Pending,
      None,
      None,
      None
    )
  }
  private val notUpdatedChange = SingleAddChange(
    Some("someId"),
    Some("someName"),
    Some("somerecord"),
    "somerecord.zone.",
    RecordType.A,
    123,
    AData("1.1.1.1"),
    SingleChangeStatus.Pending,
    None,
    None,
    None
  )
  private val singleChanges = notUpdatedChange :: completeCreateAAAASingleChanges
  private val batchChange = BatchChange(
    "userId",
    "userName",
    None,
    DateTime.now,
    singleChanges,
    approvalStatus = BatchChangeApprovalStatus.AutoApproved
  )

  private val rsChange =
    completeCreateAAAA.copy(singleBatchChangeIds = completeCreateAAAASingleChanges.map(_.id))
  private val cs = ChangeSet(rsChange)

  implicit val ec: ExecutionContext = scala.concurrent.ExecutionContext.global
  implicit val contextShift: ContextShift[IO] = IO.contextShift(ec)

  private val underTest =
    RecordSetChangeHandler(mockRsRepo, mockChangeRepo, batchRepo)

  override protected def beforeEach(): Unit = {
    reset(mockBackend, mockRsRepo, mockChangeRepo)
    batchRepo.clear()

    // seed the linked batch change in the DB
    await(batchRepo.save(batchChange))

    doReturn(IO.pure(Nil))
      .when(mockRsRepo)
      .getRecordSets(anyString, anyString, any(classOf[RecordType]))

  }
  // Add connection to run tests
  ConnectionPool.add('default, "jdbc:h2:mem:vinyldns;MODE=MYSQL;DB_CLOSE_DELAY=-1;DATABASE_TO_LOWER=TRUE;IGNORECASE=TRUE;INIT=RUNSCRIPT FROM 'classpath:test/ddl.sql'","sa","")
  "Handling Pending Changes" should {
    "complete the change successfully if already applied" in {
      doReturn(IO.pure(List(rs)))
        .when(mockBackend)
        .resolve(rs.name, rsChange.zone.name, rs.typ)
      doReturn(IO.pure(cs)).when(mockChangeRepo).save(any[DB],any[ChangeSet])
      doReturn(IO.pure(cs)).when(mockRsRepo).apply(any[DB],any[ChangeSet])
      doReturn(IO.pure(List(rs))).when(mockRsRepo).getRecordSetsByName(cs.zoneId, rs.name)

      val test = underTest.apply(mockBackend, rsChange)
      test.unsafeRunSync()

      verify(mockRsRepo).apply(any[DB], rsRepoCaptor.capture())
      verify(mockChangeRepo).save(any[DB], changeRepoCaptor.capture())

      val appliedCs = rsRepoCaptor.getValue
      appliedCs.status shouldBe ChangeSetStatus.Complete
      appliedCs.changes.head.status shouldBe RecordSetChangeStatus.Complete
      appliedCs.changes.head.recordSet.status shouldBe RecordSetStatus.Active

      val savedCs = changeRepoCaptor.getValue
      savedCs.status shouldBe ChangeSetStatus.Complete
      savedCs.changes.head.status shouldBe RecordSetChangeStatus.Complete

      val batchChangeUpdates = await(batchRepo.getBatchChange(batchChange.id))
      val updatedSingleChanges = completeCreateAAAASingleChanges.map { ch =>
        ch.copy(
          status = SingleChangeStatus.Complete,
          recordChangeId = Some(rsChange.id),
          recordSetId = Some(rsChange.recordSet.id)
        )
      }
      val scExpected = notUpdatedChange :: updatedSingleChanges
      batchChangeUpdates.get.changes shouldBe scExpected
    }

    "apply the change if not yet applied" in {
      // The second return is for verify
      doReturn(IO.pure(List()))
        .doReturn(IO.pure(List(rs)))
        .when(mockBackend)
        .resolve(rs.name, rsChange.zone.name, rs.typ)

      doReturn(IO.pure(BackendResponse.NoError("test"))).when(mockBackend).applyChange(rsChange)
<<<<<<< HEAD
      doReturn(IO.pure(cs)).when(mockChangeRepo).save(any[ChangeSet])
      doReturn(IO.pure(cs)).when(mockRsRepo).apply(any[ChangeSet])

=======
      doReturn(IO.pure(cs)).when(mockChangeRepo).save(any[DB], any[ChangeSet])
      doReturn(IO.pure(cs)).when(mockRsRepo).apply(any[DB], any[ChangeSet])
>>>>>>> e2371901
      doReturn(IO.pure(List.empty)).when(mockRsRepo).getRecordSetsByName(cs.zoneId, rs.name)

      val test = underTest.apply(mockBackend, rsChange)
      test.unsafeRunSync()

      verify(mockRsRepo).apply(any[DB], rsRepoCaptor.capture())
      verify(mockChangeRepo).save(any[DB], changeRepoCaptor.capture())

      val appliedCs = rsRepoCaptor.getValue
      appliedCs.status shouldBe ChangeSetStatus.Complete
      appliedCs.changes.head.status shouldBe RecordSetChangeStatus.Complete
      appliedCs.changes.head.recordSet.status shouldBe RecordSetStatus.Active

      val savedCs = changeRepoCaptor.getValue
      savedCs.status shouldBe ChangeSetStatus.Complete
      savedCs.changes.head.status shouldBe RecordSetChangeStatus.Complete

      // make sure the record was applied and then verified
      verify(mockBackend).applyChange(rsChange)
      verify(mockBackend, times(2)).resolve(rs.name, rsChange.zone.name, rs.typ)

      val batchChangeUpdates = await(batchRepo.getBatchChange(batchChange.id))
      val updatedSingleChanges = completeCreateAAAASingleChanges.map { ch =>
        ch.copy(
          status = SingleChangeStatus.Complete,
          recordChangeId = Some(rsChange.id),
          recordSetId = Some(rsChange.recordSet.id)
        )
      }
      val scExpected = notUpdatedChange :: updatedSingleChanges
      batchChangeUpdates.get.changes shouldBe scExpected
    }

    "bypass verify and fail if the dns update fails" in {
      // The second return is for verify
      doReturn(IO.pure(List()))
        .doReturn(IO.pure(List(rs)))
        .when(mockBackend)
        .resolve(rs.name, rsChange.zone.name, rs.typ)

      doReturn(IO.raiseError(NotAuthorized("dns failure")))
        .when(mockBackend)
        .applyChange(rsChange)
<<<<<<< HEAD
      doReturn(IO.pure(cs)).when(mockChangeRepo).save(any[ChangeSet])
      doReturn(IO.pure(cs)).when(mockRsRepo).apply(any[ChangeSet])

=======
      doReturn(IO.pure(cs)).when(mockChangeRepo).save(any[DB], any[ChangeSet])
      doReturn(IO.pure(cs)).when(mockRsRepo).apply(any[DB], any[ChangeSet])
>>>>>>> e2371901
      doReturn(IO.pure(List.empty)).when(mockRsRepo).getRecordSetsByName(cs.zoneId, rs.name)

      val test = underTest.apply(mockBackend, rsChange)
      test.unsafeRunSync()

      verify(mockRsRepo).apply(any[DB], rsRepoCaptor.capture())
      verify(mockChangeRepo).save(any[DB], changeRepoCaptor.capture())

      val appliedCs = rsRepoCaptor.getValue
      appliedCs.status shouldBe ChangeSetStatus.Complete
      appliedCs.changes.head.status shouldBe RecordSetChangeStatus.Failed
      appliedCs.changes.head.recordSet.status shouldBe RecordSetStatus.Inactive

      // Our change should be failed
      val savedCs = changeRepoCaptor.getValue
      savedCs.status shouldBe ChangeSetStatus.Complete
      savedCs.changes.head.status shouldBe RecordSetChangeStatus.Failed

      // make sure the record was applied
      verify(mockBackend).applyChange(rsChange)

      // make sure we only called resolve once when validating, ensures that verify was not called
      verify(mockBackend, times(1)).resolve(rs.name, rsChange.zone.name, rs.typ)

      val batchChangeUpdates = await(batchRepo.getBatchChange(batchChange.id))
      val updatedSingleChanges = completeCreateAAAASingleChanges.map { ch =>
        ch.copy(
          status = SingleChangeStatus.Failed,
          recordChangeId = Some(rsChange.id),
          systemMessage = savedCs.changes.head.systemMessage
        )
      }
      val scExpected = notUpdatedChange :: updatedSingleChanges
      batchChangeUpdates.get.changes shouldBe scExpected
    }

    "fail the change in verify if verify errors" in {
      // All returns after first are for verify.  Retry 2 times and succeed
      doReturn(IO.pure(List()))
        .doReturn(IO.raiseError(NotAuthorized("dns-fail")))
        .when(mockBackend)
        .resolve(rs.name, rsChange.zone.name, rs.typ)

      doReturn(IO.pure(BackendResponse.NoError("test"))).when(mockBackend).applyChange(rsChange)
<<<<<<< HEAD
      doReturn(IO.pure(cs)).when(mockChangeRepo).save(any[ChangeSet])
      doReturn(IO.pure(cs)).when(mockRsRepo).apply(any[ChangeSet])

=======
      doReturn(IO.pure(cs)).when(mockChangeRepo).save(any[DB], any[ChangeSet])
      doReturn(IO.pure(cs)).when(mockRsRepo).apply(any[DB], any[ChangeSet])
>>>>>>> e2371901
      doReturn(IO.pure(List.empty)).when(mockRsRepo).getRecordSetsByName(cs.zoneId, rs.name)

      val test = underTest.apply(mockBackend, rsChange)
      test.unsafeRunSync()

      verify(mockRsRepo).apply(any[DB], rsRepoCaptor.capture())
      verify(mockChangeRepo).save(any[DB], changeRepoCaptor.capture())

      val appliedCs = rsRepoCaptor.getValue
      appliedCs.status shouldBe ChangeSetStatus.Complete
      appliedCs.changes.head.status shouldBe RecordSetChangeStatus.Failed
      appliedCs.changes.head.recordSet.status shouldBe RecordSetStatus.Inactive

      val savedCs = changeRepoCaptor.getValue
      savedCs.status shouldBe ChangeSetStatus.Complete
      savedCs.changes.head.status shouldBe RecordSetChangeStatus.Failed

      // make sure the record was applied and then verified
      verify(mockBackend).applyChange(rsChange)

      // we will retry the verify 3 times based on the mock setup
      verify(mockBackend, times(2)).resolve(rs.name, rsChange.zone.name, rs.typ)

      val batchChangeUpdates = await(batchRepo.getBatchChange(batchChange.id))
      val updatedSingleChanges = completeCreateAAAASingleChanges.map { ch =>
        ch.copy(
          status = SingleChangeStatus.Failed,
          recordChangeId = Some(rsChange.id),
          systemMessage = savedCs.changes.head.systemMessage
        )
      }
      val scExpected = notUpdatedChange :: updatedSingleChanges
      batchChangeUpdates.get.changes shouldBe scExpected
    }

    "requeue the change in verify if permissible errors" in {
      doReturn(IO.pure(List()))
        .doReturn(IO.raiseError(TryAgain("dns-fail")))
        .when(mockBackend)
        .resolve(rs.name, rsChange.zone.name, rs.typ)

      doReturn(IO.pure(BackendResponse.NoError("test"))).when(mockBackend).applyChange(rsChange)
<<<<<<< HEAD
      doReturn(IO.pure(cs)).when(mockChangeRepo).save(any[ChangeSet])
      doReturn(IO.pure(cs)).when(mockRsRepo).apply(any[ChangeSet])

=======
      doReturn(IO.pure(cs)).when(mockChangeRepo).save(any[DB], any[ChangeSet])
      doReturn(IO.pure(cs)).when(mockRsRepo).apply(any[DB], any[ChangeSet])
>>>>>>> e2371901
      doReturn(IO.pure(List.empty)).when(mockRsRepo).getRecordSetsByName(cs.zoneId, rs.name)

      val test = underTest.apply(mockBackend, rsChange)
      a[Requeue] shouldBe thrownBy(test.unsafeRunSync())
    }

    "fail the change if validating fails with an error" in {
      // Stage an error on the first resolve, which will cause validate to fail
      doReturn(IO.raiseError(NotAuthorized("dns-failure")))
        .when(mockBackend)
        .resolve(rs.name, rsChange.zone.name, rs.typ)

      doReturn(IO.pure(cs)).when(mockChangeRepo).save(any[DB], any[ChangeSet])
      doReturn(IO.pure(cs)).when(mockRsRepo).apply(any[DB], any[ChangeSet])

      val test = underTest.apply(mockBackend, rsChange)
      test.unsafeRunSync()

      verify(mockRsRepo).apply(any[DB], rsRepoCaptor.capture())
      verify(mockChangeRepo).save(any[DB], changeRepoCaptor.capture())

      val appliedCs = rsRepoCaptor.getValue
      appliedCs.status shouldBe ChangeSetStatus.Complete
      appliedCs.changes.head.status shouldBe RecordSetChangeStatus.Failed
      appliedCs.changes.head.recordSet.status shouldBe RecordSetStatus.Inactive

      val savedCs = changeRepoCaptor.getValue
      savedCs.status shouldBe ChangeSetStatus.Complete
      savedCs.changes.head.status shouldBe RecordSetChangeStatus.Failed

      // we failed in validation, so we should never issue a dns update
      verify(mockBackend, never()).applyChange(rsChange)
      verify(mockBackend, times(1)).resolve(rs.name, rsChange.zone.name, rs.typ)

      val batchChangeUpdates = await(batchRepo.getBatchChange(batchChange.id))
      val updatedSingleChanges = completeCreateAAAASingleChanges.map { ch =>
        ch.copy(
          status = SingleChangeStatus.Failed,
          recordChangeId = Some(rsChange.id),
          systemMessage = savedCs.changes.head.systemMessage
        )
      }
      val scExpected = notUpdatedChange :: updatedSingleChanges
      batchChangeUpdates.get.changes shouldBe scExpected
    }

    "fail the change if applying fails with an error" in {
      doReturn(IO.pure(List()))
        .when(mockBackend)
        .resolve(rs.name, rsChange.zone.name, rs.typ)
      doReturn(IO.raiseError(NotAuthorized("dns-fail")))
        .when(mockBackend)
        .applyChange(rsChange)
<<<<<<< HEAD
      doReturn(IO.pure(cs)).when(mockChangeRepo).save(any[ChangeSet])
      doReturn(IO.pure(cs)).when(mockRsRepo).apply(any[ChangeSet])

=======
      doReturn(IO.pure(cs)).when(mockChangeRepo).save(any[DB], any[ChangeSet])
      doReturn(IO.pure(cs)).when(mockRsRepo).apply(any[DB], any[ChangeSet])
>>>>>>> e2371901
      doReturn(IO.pure(List.empty)).when(mockRsRepo).getRecordSetsByName(cs.zoneId, rs.name)

      val test = underTest.apply(mockBackend, rsChange)
      test.unsafeRunSync()

      verify(mockRsRepo).apply(any[DB], rsRepoCaptor.capture())
      verify(mockChangeRepo).save(any[DB], changeRepoCaptor.capture())

      val appliedCs = rsRepoCaptor.getValue
      appliedCs.status shouldBe ChangeSetStatus.Complete
      appliedCs.changes.head.status shouldBe RecordSetChangeStatus.Failed
      appliedCs.changes.head.recordSet.status shouldBe RecordSetStatus.Inactive

      val savedCs = changeRepoCaptor.getValue
      savedCs.status shouldBe ChangeSetStatus.Complete
      savedCs.changes.head.status shouldBe RecordSetChangeStatus.Failed

      // we failed in apply, we should only resolve once
      verify(mockBackend, times(1)).applyChange(rsChange)
      verify(mockBackend, times(1)).resolve(rs.name, rsChange.zone.name, rs.typ)

      val batchChangeUpdates = await(batchRepo.getBatchChange(batchChange.id))
      val updatedSingleChanges = completeCreateAAAASingleChanges.map { ch =>
        ch.copy(
          status = SingleChangeStatus.Failed,
          recordChangeId = Some(rsChange.id),
          systemMessage = savedCs.changes.head.systemMessage
        )
      }
      val scExpected = notUpdatedChange :: updatedSingleChanges
      batchChangeUpdates.get.changes shouldBe scExpected
    }

    "bypass the validate and verify steps if a wildcard record exists" in {
      // Return a wildcard record
      doReturn(IO.pure(List(rsChange.recordSet)))
        .when(mockRsRepo)
        .getRecordSets(anyString, anyString, any(classOf[RecordType]))

      // The second return is for verify
      doReturn(IO.pure(List()))
        .doReturn(IO.pure(List(rs)))
        .when(mockBackend)
        .resolve(rs.name, rsChange.zone.name, rs.typ)

      doReturn(IO.pure(BackendResponse.NoError("test")))
        .when(mockBackend)
        .applyChange(rsChange)
      doReturn(IO.pure(cs)).when(mockChangeRepo).save(any[DB], any[ChangeSet])
      doReturn(IO.pure(cs)).when(mockRsRepo).apply(any[DB], any[ChangeSet])

      val test = underTest.apply(mockBackend, rsChange)
      val res = test.unsafeRunSync()

      res.status shouldBe RecordSetChangeStatus.Complete

      verify(mockRsRepo).apply(any[DB], rsRepoCaptor.capture())
      verify(mockChangeRepo).save(any[DB], changeRepoCaptor.capture())

      val appliedCs = rsRepoCaptor.getValue
      appliedCs.status shouldBe ChangeSetStatus.Complete
      appliedCs.changes.head.status shouldBe RecordSetChangeStatus.Complete
      appliedCs.changes.head.recordSet.status shouldBe RecordSetStatus.Active

      // Our change should be successful
      val savedCs = changeRepoCaptor.getValue
      savedCs.status shouldBe ChangeSetStatus.Complete
      savedCs.changes.head.status shouldBe RecordSetChangeStatus.Complete

      // make sure the record was applied
      verify(mockBackend).applyChange(rsChange)

      // make sure we never called resolve, as we skip validate step and verify
      verify(mockBackend, never).resolve(rs.name, rsChange.zone.name, rs.typ)

      val batchChangeUpdates = await(batchRepo.getBatchChange(batchChange.id))
      val updatedSingleChanges = completeCreateAAAASingleChanges.map { ch =>
        ch.copy(
          status = SingleChangeStatus.Complete,
          recordChangeId = Some(rsChange.id),
          recordSetId = Some(rsChange.recordSet.id)
        )
      }
      val scExpected = notUpdatedChange :: updatedSingleChanges
      batchChangeUpdates.get.changes shouldBe scExpected
    }

    "bypass the validate and verify steps if a wildcard CNAME exists" in {
      // Return empty as the wildcard record matching the type
      doReturn(IO.pure(List.empty))
        .when(mockRsRepo)
        .getRecordSets(rsChange.recordSet.zoneId, "*", rsChange.recordSet.typ)

      // Return a wildcard matching CNAME
      doReturn(IO.pure(List(rsChange.recordSet)))
        .when(mockRsRepo)
        .getRecordSets(rsChange.recordSet.zoneId, "*", RecordType.CNAME)

      // The second return is for verify
      doReturn(IO.pure(List()))
        .doReturn(IO.pure(List(rs)))
        .when(mockBackend)
        .resolve(rs.name, rsChange.zone.name, rs.typ)

      doReturn(IO.pure(BackendResponse.NoError("test")))
        .when(mockBackend)
        .applyChange(rsChange)
      doReturn(IO.pure(cs)).when(mockChangeRepo).save(any[DB], any[ChangeSet])
      doReturn(IO.pure(cs)).when(mockRsRepo).apply(any[DB], any[ChangeSet])

      val test = underTest.apply(mockBackend, rsChange)
      val res = test.unsafeRunSync()

      res.status shouldBe RecordSetChangeStatus.Complete

      verify(mockRsRepo).apply(any[DB], rsRepoCaptor.capture())
      verify(mockChangeRepo).save(any[DB], changeRepoCaptor.capture())

      val appliedCs = rsRepoCaptor.getValue
      appliedCs.status shouldBe ChangeSetStatus.Complete
      appliedCs.changes.head.status shouldBe RecordSetChangeStatus.Complete
      appliedCs.changes.head.recordSet.status shouldBe RecordSetStatus.Active

      // Our change should be successful
      val savedCs = changeRepoCaptor.getValue
      savedCs.status shouldBe ChangeSetStatus.Complete
      savedCs.changes.head.status shouldBe RecordSetChangeStatus.Complete

      // make sure the record was applied
      verify(mockBackend).applyChange(rsChange)

      // make sure we never called resolve, as we skip validate step and verify
      verify(mockBackend, never).resolve(rs.name, rsChange.zone.name, rs.typ)

      val batchChangeUpdates = batchRepo.getBatchChange(batchChange.id).unsafeRunSync()
      val updatedSingleChanges = completeCreateAAAASingleChanges.map { ch =>
        ch.copy(
          status = SingleChangeStatus.Complete,
          recordChangeId = Some(rsChange.id),
          recordSetId = Some(rsChange.recordSet.id)
        )
      }
      val scExpected = notUpdatedChange :: updatedSingleChanges
      batchChangeUpdates.get.changes shouldBe scExpected
    }

    "bypass the validate and verify steps if change is ns" in {
      val rsChangeNs = completeCreateNS
      val rsNs = completeCreateNS.recordSet
      val csNs = ChangeSet(rsChangeNs)

      // Return a ns record
      doReturn(IO.pure(List(rsChangeNs.recordSet)))
        .when(mockRsRepo)
        .getRecordSets(anyString, anyString, any(classOf[RecordType]))

      // The second return is for verify
      doReturn(IO.pure(List()))
        .doReturn(IO.pure(List(rsNs)))
        .when(mockBackend)
        .resolve(rsNs.name, rsChangeNs.zone.name, rsNs.typ)

      doReturn(IO.pure(BackendResponse.NoError("test")))
        .when(mockBackend)
        .applyChange(rsChangeNs)
      doReturn(IO.pure(csNs)).when(mockChangeRepo).save(any[DB], any[ChangeSet])
      doReturn(IO.pure(csNs)).when(mockRsRepo).apply(any[DB], any[ChangeSet])

      val test = underTest.apply(mockBackend, rsChangeNs)
      val res = test.unsafeRunSync()

      res.status shouldBe RecordSetChangeStatus.Complete

      verify(mockRsRepo).apply(any[DB], rsRepoCaptor.capture())
      verify(mockChangeRepo).save(any[DB], changeRepoCaptor.capture())

      val appliedCs = rsRepoCaptor.getValue
      appliedCs.status shouldBe ChangeSetStatus.Complete
      appliedCs.changes.head.status shouldBe RecordSetChangeStatus.Complete
      appliedCs.changes.head.recordSet.status shouldBe RecordSetStatus.Active

      // Our change should be successful
      val savedCs = changeRepoCaptor.getValue
      savedCs.status shouldBe ChangeSetStatus.Complete
      savedCs.changes.head.status shouldBe RecordSetChangeStatus.Complete

      // make sure the record was applied
      verify(mockBackend).applyChange(rsChangeNs)

      // make sure we never called resolve, as we skip validate step and verify
      verify(mockBackend, never).resolve(rsNs.name, rsChangeNs.zone.name, rsNs.typ)
    }

    "complete an update successfully if the requested record set change matches the DNS backend" in {
      val updateChange = rsChange.copy(
        changeType = RecordSetChangeType.Update,
        updates = Some(rsChange.recordSet.copy(ttl = 87))
      )
      doReturn(IO.pure(List(updateChange.recordSet)))
        .when(mockBackend)
        .resolve(rsChange.recordSet.name, rsChange.zone.name, rsChange.recordSet.typ)
      doReturn(IO.pure(BackendResponse.NoError("test")))
        .when(mockBackend)
        .applyChange(updateChange)
<<<<<<< HEAD
      doReturn(IO.pure(cs)).when(mockChangeRepo).save(any[ChangeSet])

      doReturn(IO.pure(cs)).when(mockRsRepo).apply(any[ChangeSet])
=======
      doReturn(IO.pure(cs)).when(mockChangeRepo).save(any[DB], any[ChangeSet])
      doReturn(IO.pure(cs)).when(mockRsRepo).apply(any[DB], any[ChangeSet])
>>>>>>> e2371901
      doReturn(IO.pure(List(updateChange.recordSet)))
        .when(mockRsRepo)
        .getRecordSetsByName(cs.zoneId, rs.name)

      val test = underTest.apply(mockBackend, updateChange)
      test.unsafeRunSync()

      verify(mockRsRepo).apply(any[DB], rsRepoCaptor.capture())
      verify(mockChangeRepo).save(any[DB], changeRepoCaptor.capture())

      val appliedCs = rsRepoCaptor.getValue
      appliedCs.status shouldBe ChangeSetStatus.Complete
      appliedCs.changes.head.status shouldBe RecordSetChangeStatus.Complete
      appliedCs.changes.head.recordSet.status shouldBe RecordSetStatus.Active

      val savedCs = changeRepoCaptor.getValue
      savedCs.status shouldBe ChangeSetStatus.Complete
      savedCs.changes.head.status shouldBe RecordSetChangeStatus.Complete

      val batchChangeUpdates = await(batchRepo.getBatchChange(batchChange.id))
      val updatedSingleChanges = completeCreateAAAASingleChanges.map { ch =>
        ch.copy(
          status = SingleChangeStatus.Complete,
          recordChangeId = Some(rsChange.id),
          recordSetId = Some(rsChange.recordSet.id)
        )
      }
      val scExpected = notUpdatedChange :: updatedSingleChanges
      batchChangeUpdates.get.changes shouldBe scExpected
    }

    "fail an update if current record does not match the DNS backend and the change has not already been applied" in {
      val updateChange = rsChange.copy(
        changeType = RecordSetChangeType.Update,
        updates = Some(rsChange.recordSet.copy(ttl = 87))
      )
      val dnsBackendRs = updateChange.recordSet.copy(ttl = 30)
      doReturn(IO.pure(List(dnsBackendRs)))
        .when(mockBackend)
        .resolve(rsChange.recordSet.name, rsChange.zone.name, rsChange.recordSet.typ)
      doReturn(IO.pure(BackendResponse.NoError("test")))
        .when(mockBackend)
        .applyChange(updateChange)
<<<<<<< HEAD
      doReturn(IO.pure(cs)).when(mockChangeRepo).save(any[ChangeSet])

      doReturn(IO.pure(cs)).when(mockRsRepo).apply(any[ChangeSet])
=======
      doReturn(IO.pure(cs)).when(mockChangeRepo).save(any[DB], any[ChangeSet])
      doReturn(IO.pure(cs)).when(mockRsRepo).apply(any[DB], any[ChangeSet])
>>>>>>> e2371901
      doReturn(IO.pure(List(dnsBackendRs))).when(mockRsRepo).getRecordSetsByName(cs.zoneId, rs.name)

      val test = underTest.apply(mockBackend, updateChange)
      test.unsafeRunSync()

      verify(mockRsRepo).apply(any[DB], rsRepoCaptor.capture())
      verify(mockChangeRepo).save(any[DB], changeRepoCaptor.capture())

      val appliedCs = rsRepoCaptor.getValue
      val changeSet = appliedCs.changes.head

      appliedCs.status shouldBe ChangeSetStatus.Complete
      changeSet.status shouldBe RecordSetChangeStatus.Failed
      changeSet.recordSet.status shouldBe RecordSetStatus.Inactive
      changeSet.systemMessage shouldBe Some(
        s"Failed validating update to DNS for change ${changeSet.id}:${changeSet.recordSet.name}: " +
          s"This record set is out of sync with the DNS backend; sync this zone before attempting to " +
          "update this record set."
      )

      val savedCs = changeRepoCaptor.getValue
      savedCs.status shouldBe ChangeSetStatus.Complete
      savedCs.changes.head.status shouldBe RecordSetChangeStatus.Failed
    }
  }

  "getProcessingStatus for Create" should {
    "return ReadyToApply if there are no records in the DNS backend" in {
      doReturn(IO.pure(List()))
        .when(mockBackend)
        .resolve(rs.name, rsChange.zone.name, rs.typ)
      doReturn(IO.pure(List.empty)).when(mockRsRepo).getRecordSetsByName(cs.zoneId, rs.name)

      val processorStatus =
        RecordSetChangeHandler
          .syncAndGetProcessingStatusFromDnsBackend(
            rsChange,
            mockBackend,
            mockRsRepo,
            mockChangeRepo,
            true
          )
          .unsafeRunSync()
      processorStatus shouldBe a[ReadyToApply]
    }

    "return AlreadyApplied if the change already exists in the DNS backend" in {
      doReturn(IO.pure(List(rs)))
        .when(mockBackend)
        .resolve(rs.name, rsChange.zone.name, rs.typ)
      doReturn(IO.pure(List(rs))).when(mockRsRepo).getRecordSetsByName(cs.zoneId, rs.name)

      val processorStatus =
        RecordSetChangeHandler
          .syncAndGetProcessingStatusFromDnsBackend(
            rsChange,
            mockBackend,
            mockRsRepo,
            mockChangeRepo,
            true
          )
          .unsafeRunSync()
      processorStatus shouldBe an[AlreadyApplied]
    }

    "remove record from database for Add if record does not exist in DNS backend" in {
      doReturn(IO.pure(List()))
        .when(mockBackend)
        .resolve(rs.name, rsChange.zone.name, rs.typ)

<<<<<<< HEAD
      doReturn(IO.pure(cs)).when(mockChangeRepo).save(any[ChangeSet])
      doReturn(IO.pure(cs)).when(mockRsRepo).apply(any[ChangeSet])

=======
      doReturn(IO.pure(cs)).when(mockChangeRepo).save(any[DB], any[ChangeSet])
      doReturn(IO.pure(cs)).when(mockRsRepo).apply(any[DB], any[ChangeSet])
>>>>>>> e2371901
      doReturn(IO.pure(List(rs))).when(mockRsRepo).getRecordSetsByName(cs.zoneId, rs.name)

      val processorStatus =
        RecordSetChangeHandler
          .syncAndGetProcessingStatusFromDnsBackend(
            rsChange,
            mockBackend,
            mockRsRepo,
            mockChangeRepo,
            true
          )
          .unsafeRunSync()

<<<<<<< HEAD
      verify(mockRsRepo).apply(rsRepoCaptor.capture())
      verify(mockChangeRepo).save(changeRepoCaptor.capture())

=======
      verify(mockRsRepo).apply(any[DB], rsRepoCaptor.capture())
      verify(mockChangeRepo).save(any[DB], changeRepoCaptor.capture())
>>>>>>> e2371901
      verify(mockRsRepo).getRecordSetsByName(rsChange.zoneId, rs.name)
      processorStatus shouldBe a[ReadyToApply]
    }
  }

  "getProcessingStatus for Update" should {
    "return ReadyToApply if change hasn't been applied and current record set matches DNS backend" in {
      val storedRs = rs.copy(ttl = 300)
      val syncedRsChange =
        rsChange.copy(changeType = RecordSetChangeType.Update, updates = Some(storedRs))
      doReturn(IO.pure(List(syncedRsChange.updates.get)))
        .when(mockBackend)
        .resolve(rs.name, rsChange.zone.name, rs.typ)
      doReturn(IO.pure(List(storedRs))).when(mockRsRepo).getRecordSetsByName(cs.zoneId, rs.name)

      val processorStatus =
        RecordSetChangeHandler
          .syncAndGetProcessingStatusFromDnsBackend(
            syncedRsChange,
            mockBackend,
            mockRsRepo,
            mockChangeRepo,
            true
          )
          .unsafeRunSync()
      processorStatus shouldBe a[ReadyToApply]
    }

    "return ReadyToApply if current record set doesn't match DNS backend and DNS backend has no records" in {
      doReturn(IO.pure(List()))
        .when(mockBackend)
        .resolve(rs.name, rsChange.zone.name, rs.typ)
      doReturn(IO.pure(List.empty)).when(mockRsRepo).getRecordSetsByName(cs.zoneId, rs.name)

      val processorStatus = RecordSetChangeHandler
        .syncAndGetProcessingStatusFromDnsBackend(
          rsChange
            .copy(changeType = RecordSetChangeType.Update, updates = Some(rs.copy(ttl = 300))),
          mockBackend,
          mockRsRepo,
          mockChangeRepo,
          true
        )
        .unsafeRunSync()
      processorStatus shouldBe a[ReadyToApply]
    }

    "return AlreadyApplied if the change already exists in the DNS backend" in {
      doReturn(IO.pure(List(rsChange.recordSet)))
        .when(mockBackend)
        .resolve(rs.name, rsChange.zone.name, rs.typ)
      doReturn(IO.pure(List(rsChange.recordSet)))
        .when(mockRsRepo)
        .getRecordSetsByName(cs.zoneId, rs.name)

      val processorStatus = RecordSetChangeHandler
        .syncAndGetProcessingStatusFromDnsBackend(
          rsChange.copy(changeType = RecordSetChangeType.Update),
          mockBackend,
          mockRsRepo,
          mockChangeRepo,
          true
        )
        .unsafeRunSync()
      processorStatus shouldBe an[AlreadyApplied]
    }

    "sync in the DNS backend for update if record does not exist in database" in {
      doReturn(IO.pure(List(rs.copy(ttl = 100))))
        .when(mockBackend)
        .resolve(rs.name, rsChange.zone.name, rs.typ)

<<<<<<< HEAD
      doReturn(IO.pure(cs)).when(mockChangeRepo).save(any[ChangeSet])
      doReturn(IO.pure(cs)).when(mockRsRepo).apply(any[ChangeSet])

=======
      doReturn(IO.pure(cs)).when(mockChangeRepo).save(any[DB], any[ChangeSet])
      doReturn(IO.pure(cs)).when(mockRsRepo).apply(any[DB], any[ChangeSet])
>>>>>>> e2371901
      doReturn(IO.pure(List.empty))
        .when(mockRsRepo)
        .getRecordSetsByName(cs.zoneId, rs.name)

      val processorStatus =
        RecordSetChangeHandler
          .syncAndGetProcessingStatusFromDnsBackend(
            rsChange
              .copy(changeType = RecordSetChangeType.Update, updates = Some(rs.copy(ttl = 100))),
            mockBackend,
            mockRsRepo,
            mockChangeRepo,
            true
          )
          .unsafeRunSync()

<<<<<<< HEAD
      verify(mockRsRepo).apply(rsRepoCaptor.capture())
      verify(mockChangeRepo).save(changeRepoCaptor.capture())

=======
      verify(mockRsRepo).apply(any[DB], rsRepoCaptor.capture())
      verify(mockChangeRepo).save(any[DB], changeRepoCaptor.capture())
>>>>>>> e2371901
      verify(mockRsRepo).getRecordSetsByName(rsChange.zoneId, rs.name)
      processorStatus shouldBe a[ReadyToApply]
    }
  }

  "getProcessingStatus for Delete" should {
    "return ReadyToApply if there are records in the DNS backend" in {
      doReturn(IO.pure(List(rs)))
        .when(mockBackend)
        .resolve(rs.name, rsChange.zone.name, rs.typ)
      doReturn(IO.pure(List(rs))).when(mockRsRepo).getRecordSetsByName(cs.zoneId, rs.name)

      val processorStatus = RecordSetChangeHandler
        .syncAndGetProcessingStatusFromDnsBackend(
          rsChange.copy(changeType = RecordSetChangeType.Delete),
          mockBackend,
          mockRsRepo,
          mockChangeRepo,
          true
        )
        .unsafeRunSync()
      processorStatus shouldBe a[ReadyToApply]
    }

    "return AlreadyApplied if there are no records in the DNS backend" in {
      doReturn(IO.pure(List()))
        .when(mockBackend)
        .resolve(rs.name, rsChange.zone.name, rs.typ)
      doReturn(IO.pure(List.empty)).when(mockRsRepo).getRecordSetsByName(cs.zoneId, rs.name)

      val processorStatus = RecordSetChangeHandler
        .syncAndGetProcessingStatusFromDnsBackend(
          rsChange.copy(changeType = RecordSetChangeType.Delete),
          mockBackend,
          mockRsRepo,
          mockChangeRepo,
          true
        )
        .unsafeRunSync()
      processorStatus shouldBe a[AlreadyApplied]
    }

    "sync in the DNS backend for Delete change if record exists" in {
      doReturn(IO.pure(List(rs)))
        .when(mockBackend)
        .resolve(rs.name, rsChange.zone.name, rs.typ)

<<<<<<< HEAD
      doReturn(IO.pure(cs)).when(mockChangeRepo).save(any[ChangeSet])
      doReturn(IO.pure(cs)).when(mockRsRepo).apply(any[ChangeSet])

=======
      doReturn(IO.pure(cs)).when(mockChangeRepo).save(any[DB], any[ChangeSet])
      doReturn(IO.pure(cs)).when(mockRsRepo).apply(any[DB], any[ChangeSet])
>>>>>>> e2371901
      doReturn(IO.pure(List.empty))
        .when(mockRsRepo)
        .getRecordSetsByName(cs.zoneId, rs.name)

      val processorStatus =
        RecordSetChangeHandler
          .syncAndGetProcessingStatusFromDnsBackend(
            rsChange
              .copy(changeType = RecordSetChangeType.Delete),
            mockBackend,
            mockRsRepo,
            mockChangeRepo,
            true
          )
          .unsafeRunSync()

<<<<<<< HEAD
      verify(mockRsRepo).apply(rsRepoCaptor.capture())
      verify(mockChangeRepo).save(changeRepoCaptor.capture())

=======
      verify(mockRsRepo).apply(any[DB], rsRepoCaptor.capture())
      verify(mockChangeRepo).save(any[DB], changeRepoCaptor.capture())
>>>>>>> e2371901
      verify(mockRsRepo).getRecordSetsByName(rsChange.zoneId, rs.name)
      processorStatus shouldBe a[ReadyToApply]
    }
  }
}<|MERGE_RESOLUTION|>--- conflicted
+++ resolved
@@ -167,14 +167,9 @@
         .resolve(rs.name, rsChange.zone.name, rs.typ)
 
       doReturn(IO.pure(BackendResponse.NoError("test"))).when(mockBackend).applyChange(rsChange)
-<<<<<<< HEAD
-      doReturn(IO.pure(cs)).when(mockChangeRepo).save(any[ChangeSet])
-      doReturn(IO.pure(cs)).when(mockRsRepo).apply(any[ChangeSet])
-
-=======
-      doReturn(IO.pure(cs)).when(mockChangeRepo).save(any[DB], any[ChangeSet])
-      doReturn(IO.pure(cs)).when(mockRsRepo).apply(any[DB], any[ChangeSet])
->>>>>>> e2371901
+
+      doReturn(IO.pure(cs)).when(mockChangeRepo).save(any[DB], any[ChangeSet])
+      doReturn(IO.pure(cs)).when(mockRsRepo).apply(any[DB], any[ChangeSet])
       doReturn(IO.pure(List.empty)).when(mockRsRepo).getRecordSetsByName(cs.zoneId, rs.name)
 
       val test = underTest.apply(mockBackend, rsChange)
@@ -218,14 +213,9 @@
       doReturn(IO.raiseError(NotAuthorized("dns failure")))
         .when(mockBackend)
         .applyChange(rsChange)
-<<<<<<< HEAD
-      doReturn(IO.pure(cs)).when(mockChangeRepo).save(any[ChangeSet])
-      doReturn(IO.pure(cs)).when(mockRsRepo).apply(any[ChangeSet])
-
-=======
-      doReturn(IO.pure(cs)).when(mockChangeRepo).save(any[DB], any[ChangeSet])
-      doReturn(IO.pure(cs)).when(mockRsRepo).apply(any[DB], any[ChangeSet])
->>>>>>> e2371901
+
+      doReturn(IO.pure(cs)).when(mockChangeRepo).save(any[DB], any[ChangeSet])
+      doReturn(IO.pure(cs)).when(mockRsRepo).apply(any[DB], any[ChangeSet])
       doReturn(IO.pure(List.empty)).when(mockRsRepo).getRecordSetsByName(cs.zoneId, rs.name)
 
       val test = underTest.apply(mockBackend, rsChange)
@@ -270,14 +260,8 @@
         .resolve(rs.name, rsChange.zone.name, rs.typ)
 
       doReturn(IO.pure(BackendResponse.NoError("test"))).when(mockBackend).applyChange(rsChange)
-<<<<<<< HEAD
-      doReturn(IO.pure(cs)).when(mockChangeRepo).save(any[ChangeSet])
-      doReturn(IO.pure(cs)).when(mockRsRepo).apply(any[ChangeSet])
-
-=======
-      doReturn(IO.pure(cs)).when(mockChangeRepo).save(any[DB], any[ChangeSet])
-      doReturn(IO.pure(cs)).when(mockRsRepo).apply(any[DB], any[ChangeSet])
->>>>>>> e2371901
+      doReturn(IO.pure(cs)).when(mockChangeRepo).save(any[DB], any[ChangeSet])
+      doReturn(IO.pure(cs)).when(mockRsRepo).apply(any[DB], any[ChangeSet])
       doReturn(IO.pure(List.empty)).when(mockRsRepo).getRecordSetsByName(cs.zoneId, rs.name)
 
       val test = underTest.apply(mockBackend, rsChange)
@@ -320,14 +304,8 @@
         .resolve(rs.name, rsChange.zone.name, rs.typ)
 
       doReturn(IO.pure(BackendResponse.NoError("test"))).when(mockBackend).applyChange(rsChange)
-<<<<<<< HEAD
-      doReturn(IO.pure(cs)).when(mockChangeRepo).save(any[ChangeSet])
-      doReturn(IO.pure(cs)).when(mockRsRepo).apply(any[ChangeSet])
-
-=======
-      doReturn(IO.pure(cs)).when(mockChangeRepo).save(any[DB], any[ChangeSet])
-      doReturn(IO.pure(cs)).when(mockRsRepo).apply(any[DB], any[ChangeSet])
->>>>>>> e2371901
+      doReturn(IO.pure(cs)).when(mockChangeRepo).save(any[DB], any[ChangeSet])
+      doReturn(IO.pure(cs)).when(mockRsRepo).apply(any[DB], any[ChangeSet])
       doReturn(IO.pure(List.empty)).when(mockRsRepo).getRecordSetsByName(cs.zoneId, rs.name)
 
       val test = underTest.apply(mockBackend, rsChange)
@@ -381,14 +359,8 @@
       doReturn(IO.raiseError(NotAuthorized("dns-fail")))
         .when(mockBackend)
         .applyChange(rsChange)
-<<<<<<< HEAD
-      doReturn(IO.pure(cs)).when(mockChangeRepo).save(any[ChangeSet])
-      doReturn(IO.pure(cs)).when(mockRsRepo).apply(any[ChangeSet])
-
-=======
-      doReturn(IO.pure(cs)).when(mockChangeRepo).save(any[DB], any[ChangeSet])
-      doReturn(IO.pure(cs)).when(mockRsRepo).apply(any[DB], any[ChangeSet])
->>>>>>> e2371901
+      doReturn(IO.pure(cs)).when(mockChangeRepo).save(any[DB], any[ChangeSet])
+      doReturn(IO.pure(cs)).when(mockRsRepo).apply(any[DB], any[ChangeSet])
       doReturn(IO.pure(List.empty)).when(mockRsRepo).getRecordSetsByName(cs.zoneId, rs.name)
 
       val test = underTest.apply(mockBackend, rsChange)
@@ -593,14 +565,9 @@
       doReturn(IO.pure(BackendResponse.NoError("test")))
         .when(mockBackend)
         .applyChange(updateChange)
-<<<<<<< HEAD
-      doReturn(IO.pure(cs)).when(mockChangeRepo).save(any[ChangeSet])
-
-      doReturn(IO.pure(cs)).when(mockRsRepo).apply(any[ChangeSet])
-=======
-      doReturn(IO.pure(cs)).when(mockChangeRepo).save(any[DB], any[ChangeSet])
-      doReturn(IO.pure(cs)).when(mockRsRepo).apply(any[DB], any[ChangeSet])
->>>>>>> e2371901
+      
+      doReturn(IO.pure(cs)).when(mockChangeRepo).save(any[DB], any[ChangeSet])
+      doReturn(IO.pure(cs)).when(mockRsRepo).apply(any[DB], any[ChangeSet])
       doReturn(IO.pure(List(updateChange.recordSet)))
         .when(mockRsRepo)
         .getRecordSetsByName(cs.zoneId, rs.name)
@@ -644,14 +611,9 @@
       doReturn(IO.pure(BackendResponse.NoError("test")))
         .when(mockBackend)
         .applyChange(updateChange)
-<<<<<<< HEAD
-      doReturn(IO.pure(cs)).when(mockChangeRepo).save(any[ChangeSet])
-
-      doReturn(IO.pure(cs)).when(mockRsRepo).apply(any[ChangeSet])
-=======
-      doReturn(IO.pure(cs)).when(mockChangeRepo).save(any[DB], any[ChangeSet])
-      doReturn(IO.pure(cs)).when(mockRsRepo).apply(any[DB], any[ChangeSet])
->>>>>>> e2371901
+
+      doReturn(IO.pure(cs)).when(mockChangeRepo).save(any[DB], any[ChangeSet])
+      doReturn(IO.pure(cs)).when(mockRsRepo).apply(any[DB], any[ChangeSet])
       doReturn(IO.pure(List(dnsBackendRs))).when(mockRsRepo).getRecordSetsByName(cs.zoneId, rs.name)
 
       val test = underTest.apply(mockBackend, updateChange)
@@ -722,14 +684,8 @@
         .when(mockBackend)
         .resolve(rs.name, rsChange.zone.name, rs.typ)
 
-<<<<<<< HEAD
-      doReturn(IO.pure(cs)).when(mockChangeRepo).save(any[ChangeSet])
-      doReturn(IO.pure(cs)).when(mockRsRepo).apply(any[ChangeSet])
-
-=======
-      doReturn(IO.pure(cs)).when(mockChangeRepo).save(any[DB], any[ChangeSet])
-      doReturn(IO.pure(cs)).when(mockRsRepo).apply(any[DB], any[ChangeSet])
->>>>>>> e2371901
+      doReturn(IO.pure(cs)).when(mockChangeRepo).save(any[DB], any[ChangeSet])
+      doReturn(IO.pure(cs)).when(mockRsRepo).apply(any[DB], any[ChangeSet])
       doReturn(IO.pure(List(rs))).when(mockRsRepo).getRecordSetsByName(cs.zoneId, rs.name)
 
       val processorStatus =
@@ -743,14 +699,9 @@
           )
           .unsafeRunSync()
 
-<<<<<<< HEAD
-      verify(mockRsRepo).apply(rsRepoCaptor.capture())
-      verify(mockChangeRepo).save(changeRepoCaptor.capture())
-
-=======
-      verify(mockRsRepo).apply(any[DB], rsRepoCaptor.capture())
-      verify(mockChangeRepo).save(any[DB], changeRepoCaptor.capture())
->>>>>>> e2371901
+
+      verify(mockRsRepo).apply(any[DB], rsRepoCaptor.capture())
+      verify(mockChangeRepo).save(any[DB], changeRepoCaptor.capture())
       verify(mockRsRepo).getRecordSetsByName(rsChange.zoneId, rs.name)
       processorStatus shouldBe a[ReadyToApply]
     }
@@ -823,14 +774,9 @@
         .when(mockBackend)
         .resolve(rs.name, rsChange.zone.name, rs.typ)
 
-<<<<<<< HEAD
-      doReturn(IO.pure(cs)).when(mockChangeRepo).save(any[ChangeSet])
-      doReturn(IO.pure(cs)).when(mockRsRepo).apply(any[ChangeSet])
-
-=======
-      doReturn(IO.pure(cs)).when(mockChangeRepo).save(any[DB], any[ChangeSet])
-      doReturn(IO.pure(cs)).when(mockRsRepo).apply(any[DB], any[ChangeSet])
->>>>>>> e2371901
+
+      doReturn(IO.pure(cs)).when(mockChangeRepo).save(any[DB], any[ChangeSet])
+      doReturn(IO.pure(cs)).when(mockRsRepo).apply(any[DB], any[ChangeSet])
       doReturn(IO.pure(List.empty))
         .when(mockRsRepo)
         .getRecordSetsByName(cs.zoneId, rs.name)
@@ -847,14 +793,9 @@
           )
           .unsafeRunSync()
 
-<<<<<<< HEAD
-      verify(mockRsRepo).apply(rsRepoCaptor.capture())
-      verify(mockChangeRepo).save(changeRepoCaptor.capture())
-
-=======
-      verify(mockRsRepo).apply(any[DB], rsRepoCaptor.capture())
-      verify(mockChangeRepo).save(any[DB], changeRepoCaptor.capture())
->>>>>>> e2371901
+
+      verify(mockRsRepo).apply(any[DB], rsRepoCaptor.capture())
+      verify(mockChangeRepo).save(any[DB], changeRepoCaptor.capture())
       verify(mockRsRepo).getRecordSetsByName(rsChange.zoneId, rs.name)
       processorStatus shouldBe a[ReadyToApply]
     }
@@ -902,14 +843,9 @@
         .when(mockBackend)
         .resolve(rs.name, rsChange.zone.name, rs.typ)
 
-<<<<<<< HEAD
-      doReturn(IO.pure(cs)).when(mockChangeRepo).save(any[ChangeSet])
-      doReturn(IO.pure(cs)).when(mockRsRepo).apply(any[ChangeSet])
-
-=======
-      doReturn(IO.pure(cs)).when(mockChangeRepo).save(any[DB], any[ChangeSet])
-      doReturn(IO.pure(cs)).when(mockRsRepo).apply(any[DB], any[ChangeSet])
->>>>>>> e2371901
+
+      doReturn(IO.pure(cs)).when(mockChangeRepo).save(any[DB], any[ChangeSet])
+      doReturn(IO.pure(cs)).when(mockRsRepo).apply(any[DB], any[ChangeSet])
       doReturn(IO.pure(List.empty))
         .when(mockRsRepo)
         .getRecordSetsByName(cs.zoneId, rs.name)
@@ -926,14 +862,9 @@
           )
           .unsafeRunSync()
 
-<<<<<<< HEAD
-      verify(mockRsRepo).apply(rsRepoCaptor.capture())
-      verify(mockChangeRepo).save(changeRepoCaptor.capture())
-
-=======
-      verify(mockRsRepo).apply(any[DB], rsRepoCaptor.capture())
-      verify(mockChangeRepo).save(any[DB], changeRepoCaptor.capture())
->>>>>>> e2371901
+
+      verify(mockRsRepo).apply(any[DB], rsRepoCaptor.capture())
+      verify(mockChangeRepo).save(any[DB], changeRepoCaptor.capture())
       verify(mockRsRepo).getRecordSetsByName(rsChange.zoneId, rs.name)
       processorStatus shouldBe a[ReadyToApply]
     }
