import copy
from urllib.parse import urljoin

import pytest

from tests.test_data import TestData
from utils import *


def test_update_recordset_name_fails(shared_zone_test_context):
    """
    Tests updating a record set by changing the name fails
    """
    client = shared_zone_test_context.ok_vinyldns_client
    result_rs = None
    try:
        new_rs = {
            "zoneId": shared_zone_test_context.system_test_zone["id"],
            "name": "test-update-change-name-success-1",
            "type": "A",
            "ttl": 500,
            "records": [
                {
                    "address": "1.1.1.1"
                },
                {
                    "address": "1.1.1.2"
                }
            ]
        }
        result = client.create_recordset(new_rs, status=202)
        result_rs = result["recordSet"]
        result_rs = client.wait_until_recordset_change_status(result, "Complete")["recordSet"]

        # update the record set, changing the name
        updated_rs = copy.deepcopy(result_rs)
        updated_rs["name"] = "test-update-change-name-success-2"
        updated_rs["ttl"] = 600
        updated_rs["records"] = [
            {
                "address": "2.2.2.2"
            }
        ]

        error = client.update_recordset(updated_rs, status=422)
        assert_that(error, is_("Cannot update RecordSet's name."))
    finally:
        if result_rs:
            result = client.delete_recordset(result_rs["zoneId"], result_rs["id"], status=(202, 404))
            if result:
                client.wait_until_recordset_change_status(result, "Complete")


def test_update_recordset_type_fails(shared_zone_test_context):
    """
    Tests updating a record set by changing the type fails
    """
    client = shared_zone_test_context.ok_vinyldns_client
    result_rs = None
    try:
        new_rs = {
            "zoneId": shared_zone_test_context.system_test_zone["id"],
            "name": "test-update-change-name-success-1",
            "type": "A",
            "ttl": 500,
            "records": [
                {
                    "address": "1.1.1.1"
                },
                {
                    "address": "1.1.1.2"
                }
            ]
        }
        result = client.create_recordset(new_rs, status=202)
        result_rs = result["recordSet"]
        result_rs = client.wait_until_recordset_change_status(result, "Complete")["recordSet"]

        # update the record set, changing the name
        updated_rs = copy.deepcopy(result_rs)
        updated_rs["type"] = "AAAA"
        updated_rs["records"] = [
            {
                "address": "1::1"
            }
        ]

        error = client.update_recordset(updated_rs, status=422)
        assert_that(error, is_("Cannot update RecordSet's record type."))
    finally:
        if result_rs:
            result = client.delete_recordset(result_rs["zoneId"], result_rs["id"], status=(202, 404))
            if result:
                client.wait_until_recordset_change_status(result, "Complete")


def test_update_cname_with_multiple_records(shared_zone_test_context):
    """
    Test that creating a CNAME record set and then updating with multiple records returns an error
    """
    client = shared_zone_test_context.ok_vinyldns_client
    result_rs = None
    try:
        new_rs = {
            "zoneId": shared_zone_test_context.system_test_zone["id"],
            "name": "test_update_cname_with_multiple_records",
            "type": "CNAME",
            "ttl": 500,
            "records": [
                {
                    "cname": "cname1."
                }
            ]
        }
        result = client.create_recordset(new_rs, status=202)
        result_rs = result["recordSet"]
        result_rs = client.wait_until_recordset_change_status(result, "Complete")["recordSet"]

        # update the record set, adding another cname record so there are multiple
        updated_rs = copy.deepcopy(result_rs)
        updated_rs["records"] = [
            {
                "cname": "cname1."
            },
            {
                "cname": "cname2."
            }
        ]

        errors = client.update_recordset(updated_rs, status=400)["errors"]
        assert_that(errors[0], is_("CNAME record sets cannot contain multiple records"))
    finally:
        if result_rs:
            r = client.delete_recordset(result_rs["zoneId"], result_rs["id"], status=202)
            client.wait_until_recordset_change_status(r, "Complete")


@pytest.mark.parametrize("record_name,test_rs", TestData.FORWARD_RECORDS)
def test_update_recordset_forward_record_types(shared_zone_test_context, record_name, test_rs):
    """
    Test updating a record set in a forward zone
    """
    client = shared_zone_test_context.ok_vinyldns_client
    result_rs = None

    try:
        new_rs = dict(test_rs, zoneId=shared_zone_test_context.system_test_zone["id"])
        new_rs["name"] = generate_record_name() + test_rs["type"]

        result = client.create_recordset(new_rs, status=202)
        assert_that(result["status"], is_("Pending"))

        result_rs = result["recordSet"]
        verify_recordset(result_rs, new_rs)

        records = result_rs["records"]

        for record in new_rs["records"]:
            assert_that(records, has_item(has_entries(record)))

        result_rs = client.wait_until_recordset_change_status(result, "Complete")["recordSet"]

        # now update
        update_rs = result_rs
        update_rs["ttl"] = 1000

        result = client.update_recordset(update_rs, status=202)
        assert_that(result["status"], is_("Pending"))
        result_rs = result["recordSet"]

        result_rs = client.wait_until_recordset_change_status(result, "Complete")["recordSet"]
        assert_that(result_rs["ttl"], is_(1000))
    finally:
        if result_rs:
            result = client.delete_recordset(result_rs["zoneId"], result_rs["id"], status=(202, 404))
            if result:
                client.wait_until_recordset_change_status(result, "Complete")


@pytest.mark.serial
@pytest.mark.parametrize("record_name,test_rs", TestData.REVERSE_RECORDS)
def test_update_reverse_record_types(shared_zone_test_context, record_name, test_rs):
    """
    Test updating a record set in a reverse zone
    """
    # TODO: reverse records are difficult to run in parallel because there aren't many, need to coordinate across tests
    client = shared_zone_test_context.ok_vinyldns_client
    result_rs = None

    try:
        new_rs = dict(test_rs, zoneId=shared_zone_test_context.ip4_reverse_zone["id"])

        result = client.create_recordset(new_rs, status=202)
        assert_that(result["status"], is_("Pending"))

        result_rs = result["recordSet"]
        verify_recordset(result_rs, new_rs)

        records = result_rs["records"]

        for record in new_rs["records"]:
            assert_that(records, has_item(has_entries(record)))

        result_rs = client.wait_until_recordset_change_status(result, "Complete")["recordSet"]

        # now update
        update_rs = result_rs
        update_rs["ttl"] = 1000

        result = client.update_recordset(update_rs, status=202)
        assert_that(result["status"], is_("Pending"))
        result_rs = result["recordSet"]

        result_rs = client.wait_until_recordset_change_status(result, "Complete")["recordSet"]
        assert_that(result_rs["ttl"], is_(1000))
    finally:
        if result_rs:
            result = client.delete_recordset(result_rs["zoneId"], result_rs["id"], status=(202, 404))
            if result:
                client.wait_until_recordset_change_status(result, "Complete")


def test_update_record_in_zone_user_owns(shared_zone_test_context):
    """
    Test user can update a record that it owns
    """
    client = shared_zone_test_context.ok_vinyldns_client
    rs = None
    try:
        rs = client.create_recordset(
            {
                "zoneId": shared_zone_test_context.ok_zone["id"],
                "name": "test_user_can_update_record_in_zone_it_owns",
                "type": "A",
                "ttl": 100,
                "records": [
                    {
                        "address": "10.1.1.1"
                    }
                ]
            }, status=202
        )["recordSet"]
        client.wait_until_recordset_exists(rs["zoneId"], rs["id"])

        rs["ttl"] = rs["ttl"] + 1000

        result = client.update_recordset(rs, status=202, retries=3)
        result_rs = client.wait_until_recordset_change_status(result, "Complete")["recordSet"]
        assert_that(result_rs["ttl"], is_(rs["ttl"]))
    finally:
        if rs:
            try:
                client.delete_recordset(rs["zoneId"], rs["id"], status=(202, 404))
                client.wait_until_recordset_deleted(rs["zoneId"], rs["id"])
            finally:
                pass


def test_update_recordset_no_authorization(shared_zone_test_context):
    """
    Test updating a record set without authorization
    """
    client = shared_zone_test_context.ok_vinyldns_client
    rs = {
        "id": "12345",
        "zoneId": shared_zone_test_context.ok_zone["id"],
        "name": "test_update_recordset_no_authorization",
        "type": "A",
        "ttl": 100,
        "records": [
            {
                "address": "10.1.1.1"
            },
            {
                "address": "10.2.2.2"
            }
        ]
    }
    client.update_recordset(rs, sign_request=False, status=401)


def test_update_recordset_replace_2_records_with_1_different_record(shared_zone_test_context):
    """
    Test creating a new record set in an existing zone and then updating that record set to replace the existing
    records with one new one
    """
    client = shared_zone_test_context.ok_vinyldns_client
    ok_zone = shared_zone_test_context.ok_zone
    result_rs = None
    try:
        new_rs = {
            "zoneId": ok_zone["id"],
            "name": "test_update_recordset_replace_2_records_with_1_different_record",
            "type": "A",
            "ttl": 100,
            "records": [
                {
                    "address": "10.1.1.1"
                },
                {
                    "address": "10.2.2.2"
                }
            ]
        }
        result = client.create_recordset(new_rs, status=202)

        assert_that(result["changeType"], is_("Create"))
        assert_that(result["status"], is_("Pending"))
        assert_that(result["created"], is_not(none()))
        assert_that(result["userId"], is_not(none()))

        result_rs = result["recordSet"]
        result_rs = client.wait_until_recordset_change_status(result, "Complete")["recordSet"]
        verify_recordset(result_rs, new_rs)

        records = [x["address"] for x in result_rs["records"]]
        assert_that(records, has_length(2))
        assert_that("10.1.1.1", is_in(records))
        assert_that("10.2.2.2", is_in(records))

        result_rs["ttl"] = 200

        modified_records = [
            {
                "address": "1.1.1.1"
            }
        ]
        result_rs["records"] = modified_records

        result = client.update_recordset(result_rs, status=202)
        assert_that(result["status"], is_("Pending"))
        result = client.wait_until_recordset_change_status(result, "Complete")

        assert_that(result["changeType"], is_("Update"))
        assert_that(result["status"], is_("Complete"))
        assert_that(result["created"], is_not(none()))
        assert_that(result["userId"], is_not(none()))

        # make sure the update was applied
        result_rs = result["recordSet"]
        records = [x["address"] for x in result_rs["records"]]
        assert_that(records, has_length(1))
        assert_that(records[0], is_("1.1.1.1"))

        # verify that the record exists in the backend dns server
        answers = dns_resolve(ok_zone, result_rs["name"], result_rs["type"])
        rdata_strings = rdata(answers)
        assert_that(rdata_strings, has_length(1))
        assert_that("1.1.1.1", is_in(rdata_strings))
    finally:
        if result_rs:
            delete_result = client.delete_recordset(result_rs["zoneId"], result_rs["id"], status=202)
            client.wait_until_recordset_change_status(delete_result, "Complete")


def test_update_existing_record_set_add_record(shared_zone_test_context):
    """
    Test creating a new record set in an existing zone and then updating that record set to add a record
    """
    client = shared_zone_test_context.ok_vinyldns_client
    ok_zone = shared_zone_test_context.ok_zone
    result_rs = None
    try:
        new_rs = {
            "zoneId": ok_zone["id"],
            "name": "test_update_existing_record_set_add_record",
            "type": "A",
            "ttl": 100,
            "records": [
                {
                    "address": "10.2.2.2"
                }
            ]
        }
        result = client.create_recordset(new_rs, status=202)

        assert_that(result["changeType"], is_("Create"))
        assert_that(result["status"], is_("Pending"))
        assert_that(result["created"], is_not(none()))
        assert_that(result["userId"], is_not(none()))

        result_rs = result["recordSet"]
        result_rs = client.wait_until_recordset_change_status(result, "Complete")["recordSet"]
        verify_recordset(result_rs, new_rs)

        records = [x["address"] for x in result_rs["records"]]
        assert_that(records, has_length(1))
        assert_that(records[0], is_("10.2.2.2"))

        answers = dns_resolve(ok_zone, result_rs["name"], result_rs["type"])
        rdata_strings = rdata(answers)

        # Update the record set, adding a new record to the existing one
        modified_records = [
            {
                "address": "4.4.4.8"
            },
            {
                "address": "10.2.2.2"
            }
        ]
        result_rs["records"] = modified_records

        result = client.update_recordset(result_rs, status=202)
        assert_that(result["status"], is_("Pending"))
        result = client.wait_until_recordset_change_status(result, "Complete")

        assert_that(result["changeType"], is_("Update"))
        assert_that(result["status"], is_("Complete"))
        assert_that(result["created"], is_not(none()))
        assert_that(result["userId"], is_not(none()))

        # make sure the update was applied
        result_rs = result["recordSet"]
        records = [x["address"] for x in result_rs["records"]]
        assert_that(records, has_length(2))
        assert_that("10.2.2.2", is_in(records))
        assert_that("4.4.4.8", is_in(records))

        answers = dns_resolve(ok_zone, result_rs["name"], result_rs["type"])
        rdata_strings = rdata(answers)

        assert_that(rdata_strings, has_length(2))
        assert_that("10.2.2.2", is_in(rdata_strings))
        assert_that("4.4.4.8", is_in(rdata_strings))
    finally:
        if result_rs:
            delete_result = client.delete_recordset(result_rs["zoneId"], result_rs["id"], status=202)
            client.wait_until_recordset_change_status(delete_result, "Complete")


def test_update_existing_record_set_delete_record(shared_zone_test_context):
    """
    Test creating a new record set in an existing zone and then updating that record set to delete a record
    """
    client = shared_zone_test_context.ok_vinyldns_client
    ok_zone = shared_zone_test_context.ok_zone
    result_rs = None
    try:
        new_rs = {
            "zoneId": ok_zone["id"],
            "name": "test_update_existing_record_set_delete_record",
            "type": "A",
            "ttl": 100,
            "records": [
                {
                    "address": "10.1.1.1"
                },
                {
                    "address": "10.2.2.2"
                },
                {
                    "address": "10.3.3.3"
                },
                {
                    "address": "10.4.4.4"
                }
            ]
        }
        result = client.create_recordset(new_rs, status=202)

        assert_that(result["changeType"], is_("Create"))
        assert_that(result["status"], is_("Pending"))
        assert_that(result["created"], is_not(none()))
        assert_that(result["userId"], is_not(none()))

        result_rs = result["recordSet"]
        result_rs = client.wait_until_recordset_change_status(result, "Complete")["recordSet"]
        verify_recordset(result_rs, new_rs)

        records = [x["address"] for x in result_rs["records"]]
        assert_that(records, has_length(4))
        assert_that(records[0], is_("10.1.1.1"))
        assert_that(records[1], is_("10.2.2.2"))
        assert_that(records[2], is_("10.3.3.3"))
        assert_that(records[3], is_("10.4.4.4"))

        answers = dns_resolve(ok_zone, result_rs["name"], result_rs["type"])
        rdata_strings = rdata(answers)
        assert_that(rdata_strings, has_length(4))

        # Update the record set, delete three records and leave one
        modified_records = [
            {
                "address": "10.2.2.2"
            }
        ]
        result_rs["records"] = modified_records

        result = client.update_recordset(result_rs, status=202)
        result = client.wait_until_recordset_change_status(result, "Complete")

        # make sure the update was applied
        result_rs = result["recordSet"]
        records = [x["address"] for x in result_rs["records"]]
        assert_that(records, has_length(1))
        assert_that("10.2.2.2", is_in(records))

        # do a DNS query
        answers = dns_resolve(ok_zone, result_rs["name"], result_rs["type"])
        rdata_strings = rdata(answers)

        assert_that(rdata_strings, has_length(1))
        assert_that("10.2.2.2", is_in(rdata_strings))
    finally:
        if result_rs:
            delete_result = client.delete_recordset(result_rs["zoneId"], result_rs["id"], status=202)
            client.wait_until_recordset_change_status(delete_result, "Complete")


def test_update_ipv4_ptr_recordset_with_verify(shared_zone_test_context):
    """
    Test updating an IPv4 PTR record set returns the updated values after complete
    """
    client = shared_zone_test_context.ok_vinyldns_client
    reverse4_zone = shared_zone_test_context.ip4_reverse_zone
    result_rs = None
    try:
        orig_rs = {
            "zoneId": reverse4_zone["id"],
            "name": "30.0",
            "type": "PTR",
            "ttl": 100,
            "records": [
                {
                    "ptrdname": "ftp.vinyldns."
                }
            ]
        }
        result = client.create_recordset(orig_rs, status=202)

        result_rs = result["recordSet"]
        result_rs = client.wait_until_recordset_change_status(result, "Complete")["recordSet"]

        new_ptr_target = "www.vinyldns."
        new_rs = result_rs
        new_rs["records"][0]["ptrdname"] = new_ptr_target
        result = client.update_recordset(new_rs, status=202)

        result_rs = result["recordSet"]
        result_rs = client.wait_until_recordset_change_status(result, "Complete")["recordSet"]

        verify_recordset(result_rs, new_rs)

        records = result_rs["records"]
        assert_that(records[0]["ptrdname"], is_(new_ptr_target))

        # verify that the record exists in the backend dns server
        answers = dns_resolve(reverse4_zone, result_rs["name"], result_rs["type"])
        rdata_strings = rdata(answers)

        assert_that(rdata_strings, has_length(1))
        assert_that(rdata_strings[0], is_(new_ptr_target))
    finally:
        if result_rs:
            delete_result = client.delete_recordset(result_rs["zoneId"], result_rs["id"], status=202)
            client.wait_until_recordset_change_status(delete_result, "Complete")


def test_update_ipv6_ptr_recordset(shared_zone_test_context):
    """
    Test updating an IPv6 PTR record set returns the updated values after complete
    """
    client = shared_zone_test_context.ok_vinyldns_client
    reverse6_zone = shared_zone_test_context.ip6_reverse_zone
    result_rs = None
    try:
        orig_rs = {
            "zoneId": reverse6_zone["id"],
            "name": "0.6.0.0.0.0.0.0.0.0.0.0.0.0.0.0.0.0.0.0",
            "type": "PTR",
            "ttl": 100,
            "records": [
                {
                    "ptrdname": "ftp.vinyldns."
                }
            ]
        }
        result = client.create_recordset(orig_rs, status=202)

        result_rs = result["recordSet"]
        result_rs = client.wait_until_recordset_change_status(result, "Complete")["recordSet"]

        new_ptr_target = "www.vinyldns."
        new_rs = result_rs
        new_rs["records"][0]["ptrdname"] = new_ptr_target
        result = client.update_recordset(new_rs, status=202)

        result_rs = result["recordSet"]
        result_rs = client.wait_until_recordset_change_status(result, "Complete")["recordSet"]

        verify_recordset(result_rs, new_rs)

        records = result_rs["records"]
        assert_that(records[0]["ptrdname"], is_(new_ptr_target))

        answers = dns_resolve(reverse6_zone, result_rs["name"], result_rs["type"])
        rdata_strings = rdata(answers)
        assert_that(rdata_strings, has_length(1))
        assert_that(rdata_strings[0], is_(new_ptr_target))
    finally:
        if result_rs:
            delete_result = client.delete_recordset(result_rs["zoneId"], result_rs["id"], status=202)
            client.wait_until_recordset_change_status(delete_result, "Complete")


def test_update_recordset_zone_not_found(shared_zone_test_context):
    """
    Test updating a record set in a zone that doesn't exist should return a 404
    """
    client = shared_zone_test_context.ok_vinyldns_client
    new_rs = None

    try:
        new_rs = {
            "zoneId": shared_zone_test_context.ok_zone["id"],
            "name": "test_update_recordset_zone_not_found",
            "type": "A",
            "ttl": 100,
            "records": [
                {
                    "address": "10.1.1.1"
                },
                {
                    "address": "10.2.2.2"
                }
            ]
        }
        result = client.create_recordset(new_rs, status=202)
        new_rs = result["recordSet"]
        client.wait_until_recordset_exists(new_rs["zoneId"], new_rs["id"])
        new_rs["zoneId"] = "1234"
        client.update_recordset(new_rs, status=404)
    finally:
        if new_rs:
            try:
                client.delete_recordset(shared_zone_test_context.ok_zone["id"], new_rs["id"], status=(202, 404))
                client.wait_until_recordset_deleted(shared_zone_test_context.ok_zone["id"], new_rs["id"])
            finally:
                pass


def test_update_recordset_not_found(shared_zone_test_context):
    """
    Test updating a record set that doesn't exist should return a 404
    """
    client = shared_zone_test_context.ok_vinyldns_client
    new_rs = {
        "id": "nothere",
        "zoneId": shared_zone_test_context.ok_zone["id"],
        "name": "test_update_recordset_not_found",
        "type": "A",
        "ttl": 100,
        "records": [
            {
                "address": "10.1.1.1"
            },
            {
                "address": "10.2.2.2"
            }
        ]
    }
    client.update_recordset(new_rs, status=404)


def test_at_update_recordset(shared_zone_test_context):
    """
    Test creating a new record set with name @ in an existing zone and then updating that recordset
    """
    client = shared_zone_test_context.ok_vinyldns_client
    ok_zone = shared_zone_test_context.ok_zone
    result_rs = None
    try:
        new_rs = {
            "zoneId": ok_zone["id"],
            "name": "@",
            "type": "TXT",
            "ttl": 100,
            "records": [
                {
                    "text": "someText"
                }
            ]
        }

        result = client.create_recordset(new_rs, status=202)

        assert_that(result["changeType"], is_("Create"))
        assert_that(result["status"], is_("Pending"))
        assert_that(result["created"], is_not(none()))
        assert_that(result["userId"], is_not(none()))

        result_rs = result["recordSet"]
        result_rs = client.wait_until_recordset_change_status(result, "Complete")["recordSet"]

        expected_rs = new_rs
        expected_rs["name"] = ok_zone["name"]
        verify_recordset(result_rs, expected_rs)

        records = result_rs["records"]
        assert_that(records, has_length(1))
        assert_that(records[0]["text"], is_("someText"))

        result_rs["ttl"] = 200
        result_rs["records"][0]["text"] = "differentText"

        result = client.update_recordset(result_rs, status=202)
        assert_that(result["status"], is_("Pending"))
        result = client.wait_until_recordset_change_status(result, "Complete")

        assert_that(result["changeType"], is_("Update"))
        assert_that(result["status"], is_("Complete"))
        assert_that(result["created"], is_not(none()))
        assert_that(result["userId"], is_not(none()))

        # make sure the update was applied
        result_rs = result["recordSet"]
        records = result_rs["records"]
        assert_that(records, has_length(1))
        assert_that(records[0]["text"], is_("differentText"))
    finally:
        if result_rs:
            delete_result = client.delete_recordset(result_rs["zoneId"], result_rs["id"], status=202)
            client.wait_until_recordset_change_status(delete_result, "Complete")


@pytest.mark.serial
def test_user_can_update_record_via_user_acl_rule(shared_zone_test_context):
    """
    Test user WRITE ACL rule - update
    """
    result_rs = None
    ok_zone = shared_zone_test_context.ok_zone
    client = shared_zone_test_context.ok_vinyldns_client
    try:
        acl_rule = generate_acl_rule("Write", userId="dummy")

        result_rs = seed_text_recordset(client, "test_user_can_update_record_via_user_acl_rule", ok_zone)

        expected_ttl = result_rs["ttl"] + 1000
        result_rs["ttl"] = result_rs["ttl"] + 1000

        # Dummy user cannot update record in zone
        shared_zone_test_context.dummy_vinyldns_client.update_recordset(result_rs, status=403, retries=3)

        # add rule
        add_ok_acl_rules(shared_zone_test_context, [acl_rule])

        # Dummy user can update record
        result = shared_zone_test_context.dummy_vinyldns_client.update_recordset(result_rs, status=202)
        result_rs = shared_zone_test_context.ok_vinyldns_client.wait_until_recordset_change_status(result, "Complete")[
            "recordSet"]
        assert_that(result_rs["ttl"], is_(expected_ttl))
    finally:
        clear_ok_acl_rules(shared_zone_test_context)
        if result_rs:
            delete_result = client.delete_recordset(result_rs["zoneId"], result_rs["id"], status=202)
            client.wait_until_recordset_change_status(delete_result, "Complete")


@pytest.mark.serial
def test_user_can_update_record_via_group_acl_rule(shared_zone_test_context):
    """
    Test group WRITE ACL rule - update
    """
    result_rs = None
    ok_zone = shared_zone_test_context.ok_zone
    client = shared_zone_test_context.ok_vinyldns_client
    acl_rule = generate_acl_rule("Write", groupId=shared_zone_test_context.dummy_group["id"])
    try:
        result_rs = seed_text_recordset(client, "test_user_can_update_record_via_group_acl_rule", ok_zone)

        expected_ttl = result_rs["ttl"] + 1000
        result_rs["ttl"] = result_rs["ttl"] + 1000

        # Dummy user cannot update record in zone
        shared_zone_test_context.dummy_vinyldns_client.update_recordset(result_rs, status=403)

        # add rule
        add_ok_acl_rules(shared_zone_test_context, [acl_rule])

        # Dummy user can update record
        result = shared_zone_test_context.dummy_vinyldns_client.update_recordset(result_rs, status=202)
        result_rs = shared_zone_test_context.ok_vinyldns_client.wait_until_recordset_change_status(result, "Complete")[
            "recordSet"]
        assert_that(result_rs["ttl"], is_(expected_ttl))
    finally:
        clear_ok_acl_rules(shared_zone_test_context)
        if result_rs:
            delete_result = client.delete_recordset(result_rs["zoneId"], result_rs["id"], status=202)
            client.wait_until_recordset_change_status(delete_result, "Complete")


@pytest.mark.serial
def test_user_rule_priority_over_group_acl_rule(shared_zone_test_context):
    """
    Test user rule takes priority over group rule
    """
    result_rs = None
    ok_zone = shared_zone_test_context.ok_zone
    client = shared_zone_test_context.ok_vinyldns_client
    try:
        group_acl_rule = generate_acl_rule("Read", groupId=shared_zone_test_context.dummy_group["id"])
        user_acl_rule = generate_acl_rule("Write", userId="dummy")

        result_rs = seed_text_recordset(client, "test_user_rule_priority_over_group_acl_rule", ok_zone)

        expected_ttl = result_rs["ttl"] + 1000
        result_rs["ttl"] = result_rs["ttl"] + 1000

        # add rules
        add_ok_acl_rules(shared_zone_test_context, [group_acl_rule, user_acl_rule])

        # Dummy user can update record
        result = shared_zone_test_context.dummy_vinyldns_client.update_recordset(result_rs, status=202)
        result_rs = shared_zone_test_context.ok_vinyldns_client.wait_until_recordset_change_status(result, "Complete")[
            "recordSet"]
        assert_that(result_rs["ttl"], is_(expected_ttl))
    finally:
        clear_ok_acl_rules(shared_zone_test_context)
        if result_rs:
            client.delete_recordset(result_rs["zoneId"], result_rs["id"], status=(202, 404))
            client.wait_until_recordset_deleted(result_rs["zoneId"], result_rs["id"])


@pytest.mark.serial
def test_more_permissive_acl_rule_priority(shared_zone_test_context):
    """
    Test more permissive rule takes priority
    """
    ok_zone = shared_zone_test_context.ok_zone
    client = shared_zone_test_context.ok_vinyldns_client
    result_rs = None
    try:
        read_rule = generate_acl_rule("Read", userId="dummy")
        write_rule = generate_acl_rule("Write", userId="dummy")

        result_rs = seed_text_recordset(client, "test_more_permissive_acl_rule_priority", ok_zone)
        result_rs["ttl"] = result_rs["ttl"] + 1000

        # add rules 
        add_ok_acl_rules(shared_zone_test_context, [read_rule, write_rule])

        # Dummy user can update record
        shared_zone_test_context.dummy_vinyldns_client.update_recordset(result_rs, status=202)
    finally:
        clear_ok_acl_rules(shared_zone_test_context)
        if result_rs:
            delete_result = client.delete_recordset(result_rs["zoneId"], result_rs["id"], status=202)
            client.wait_until_recordset_change_status(delete_result, "Complete")


@pytest.mark.serial
def test_acl_rule_with_record_type_success(shared_zone_test_context):
    """
    Test a rule on a specific record type applies to that type
    """
    result_rs = None
    ok_zone = shared_zone_test_context.ok_zone
    client = shared_zone_test_context.ok_vinyldns_client
    try:
        acl_rule = generate_acl_rule("Write", userId="dummy", recordTypes=["TXT"])

        result_rs = seed_text_recordset(client, "test_acl_rule_with_record_type_success", ok_zone)

        expected_ttl = result_rs["ttl"] + 1000
        result_rs["ttl"] = result_rs["ttl"] + 1000

        z = client.get_zone(ok_zone["id"])

        # Dummy user cannot update record in zone
        shared_zone_test_context.dummy_vinyldns_client.update_recordset(result_rs, status=403, retries=3)

        # add rule
        add_ok_acl_rules(shared_zone_test_context, [acl_rule])

        # Dummy user can update record
        result = shared_zone_test_context.dummy_vinyldns_client.update_recordset(result_rs, status=202)
        result_rs = shared_zone_test_context.ok_vinyldns_client.wait_until_recordset_change_status(result, "Complete")[
            "recordSet"]
        assert_that(result_rs["ttl"], is_(expected_ttl))
    finally:
        clear_ok_acl_rules(shared_zone_test_context)
        if result_rs:
            delete_result = client.delete_recordset(result_rs["zoneId"], result_rs["id"], status=202)
            client.wait_until_recordset_change_status(delete_result, "Complete")


@pytest.mark.serial
def test_acl_rule_with_cidr_ip4_success(shared_zone_test_context):
    """
    Test a rule on a specific record type applies to that type
    """
    result_rs = None
    ip4_zone = shared_zone_test_context.ip4_reverse_zone
    client = shared_zone_test_context.ok_vinyldns_client
    try:
        acl_rule = generate_acl_rule("Write", userId="dummy", recordTypes=["PTR"],
                                     recordMask=f"{shared_zone_test_context.ip4_10_prefix}.0.0/32")

        result_rs = seed_ptr_recordset(client, "0.0", ip4_zone)

        expected_ttl = result_rs["ttl"] + 1000
        result_rs["ttl"] = result_rs["ttl"] + 1000

        # Dummy user cannot update record in zone
        shared_zone_test_context.dummy_vinyldns_client.update_recordset(result_rs, status=403, retries=3)

        # add rule
        add_ip4_acl_rules(shared_zone_test_context, [acl_rule])

        # Dummy user can update record
        result = shared_zone_test_context.dummy_vinyldns_client.update_recordset(result_rs, status=202)
        result_rs = shared_zone_test_context.ok_vinyldns_client.wait_until_recordset_change_status(result, "Complete")[
            "recordSet"]
        assert_that(result_rs["ttl"], is_(expected_ttl))
    finally:
        clear_ip4_acl_rules(shared_zone_test_context)
        if result_rs:
            delete_result = client.delete_recordset(result_rs["zoneId"], result_rs["id"], status=202)
            client.wait_until_recordset_change_status(delete_result, "Complete")


@pytest.mark.serial
def test_acl_rule_with_cidr_ip4_failure(shared_zone_test_context):
    """
    Test a rule on a specific record type applies to that type
    """
    result_rs = None
    ip4_zone = shared_zone_test_context.ip4_reverse_zone
    client = shared_zone_test_context.ok_vinyldns_client
    try:
        acl_rule = generate_acl_rule("Write", userId="dummy", recordTypes=["PTR"], recordMask="172.30.0.0/32")

        result_rs = seed_ptr_recordset(client, "0.1", ip4_zone)

        # Dummy user cannot update record in zone
        shared_zone_test_context.dummy_vinyldns_client.update_recordset(result_rs, status=403, retries=3)

        # add rule
        add_ip4_acl_rules(shared_zone_test_context, [acl_rule])

        # Dummy user still cant update record
        shared_zone_test_context.dummy_vinyldns_client.update_recordset(result_rs, status=403)
    finally:
        clear_ip4_acl_rules(shared_zone_test_context)
        if result_rs:
            delete_result = client.delete_recordset(result_rs["zoneId"], result_rs["id"], status=202)
            client.wait_until_recordset_change_status(delete_result, "Complete")


@pytest.mark.serial
def test_acl_rule_with_cidr_ip6_success(shared_zone_test_context):
    """
    Test a rule on a specific record type applies to that type
    """
    result_rs = None
    ip6_zone = shared_zone_test_context.ip6_reverse_zone
    client = shared_zone_test_context.ok_vinyldns_client
    try:
        acl_rule = generate_acl_rule("Write", userId="dummy", recordTypes=["PTR"],
                                     recordMask=f"{shared_zone_test_context.ip6_prefix}:0000:0000:0000:0000:0000/127")

        result_rs = seed_ptr_recordset(client, "0.0.0.0.0.0.0.0.0.0.0.0.0.0.0.0.0.0.0.0", ip6_zone)

        expected_ttl = result_rs["ttl"] + 1000
        result_rs["ttl"] = result_rs["ttl"] + 1000

        # Dummy user cannot update record in zone
        shared_zone_test_context.dummy_vinyldns_client.update_recordset(result_rs, status=403, retries=3)

        # add rule
        add_ip6_acl_rules(shared_zone_test_context, [acl_rule])

        # Dummy user can update record
        result = shared_zone_test_context.dummy_vinyldns_client.update_recordset(result_rs, status=202)
        result_rs = shared_zone_test_context.ok_vinyldns_client.wait_until_recordset_change_status(result, "Complete")[
            "recordSet"]
        assert_that(result_rs["ttl"], is_(expected_ttl))
    finally:
        clear_ip6_acl_rules(shared_zone_test_context)
        if result_rs:
            delete_result = client.delete_recordset(result_rs["zoneId"], result_rs["id"], status=202)
            client.wait_until_recordset_change_status(delete_result, "Complete")


@pytest.mark.serial
def test_acl_rule_with_cidr_ip6_failure(shared_zone_test_context):
    """
    Test a rule on a specific record type applies to that type
    """
    result_rs = None
    ip6_zone = shared_zone_test_context.ip6_reverse_zone
    client = shared_zone_test_context.ok_vinyldns_client
    ip6_prefix = shared_zone_test_context.ip6_prefix
    try:
        acl_rule = generate_acl_rule("Write", userId="dummy", recordTypes=["PTR"],
                                     recordMask=f"{ip6_prefix}:0000:0000:0000:0000:0000/127")

        result_rs = seed_ptr_recordset(client, "0.0.0.0.0.0.0.0.0.0.0.0.0.0.5.0.0.0.0.0", ip6_zone)

        # Dummy user cannot update record in zone
        shared_zone_test_context.dummy_vinyldns_client.update_recordset(result_rs, status=403, retries=3)

        # add rule
        add_ip6_acl_rules(shared_zone_test_context, [acl_rule])

        # Dummy user still cant update record
        result = shared_zone_test_context.dummy_vinyldns_client.update_recordset(result_rs, status=403)
    finally:
        clear_ip6_acl_rules(shared_zone_test_context)
        if result_rs:
            delete_result = client.delete_recordset(result_rs["zoneId"], result_rs["id"], status=202)
            client.wait_until_recordset_change_status(delete_result, "Complete")


@pytest.mark.serial
def test_more_restrictive_cidr_ip4_rule_priority(shared_zone_test_context):
    """
    Test more restrictive cidr rule takes priority
    """
    ip4_zone = shared_zone_test_context.ip4_reverse_zone
    client = shared_zone_test_context.ok_vinyldns_client
    result_rs = None
    try:
        slash16_rule = generate_acl_rule("Read", userId="dummy", recordTypes=["PTR"],
                                         recordMask=f"{shared_zone_test_context.ip4_10_prefix}.0.0/16")
        slash32_rule = generate_acl_rule("Write", userId="dummy", recordTypes=["PTR"],
                                         recordMask=f"{shared_zone_test_context.ip4_10_prefix}.0.0/32")

        result_rs = seed_ptr_recordset(client, "0.0", ip4_zone)
        result_rs["ttl"] = result_rs["ttl"] + 1000

        # add rules
        add_ip4_acl_rules(shared_zone_test_context, [slash16_rule, slash32_rule])

        # Dummy user can update record
        shared_zone_test_context.dummy_vinyldns_client.update_recordset(result_rs, status=202)
    finally:
        clear_ip4_acl_rules(shared_zone_test_context)
        if result_rs:
            delete_result = client.delete_recordset(result_rs["zoneId"], result_rs["id"], status=202)
            client.wait_until_recordset_change_status(delete_result, "Complete")


@pytest.mark.serial
def test_more_restrictive_cidr_ip6_rule_priority(shared_zone_test_context):
    """
    Test more restrictive cidr rule takes priority
    """
    ip6_zone = shared_zone_test_context.ip6_reverse_zone
    client = shared_zone_test_context.ok_vinyldns_client
    ip6_prefix = shared_zone_test_context.ip6_prefix
    result_rs = None
    try:
        slash50_rule = generate_acl_rule("Read", userId="dummy", recordTypes=["PTR"],
                                         recordMask=f"{ip6_prefix}:0000:0000:0000:0000:0000/50")
        slash100_rule = generate_acl_rule("Write", userId="dummy", recordTypes=["PTR"],
                                          recordMask=f"{ip6_prefix}:0000:0000:0000:0000:0000/100")

        result_rs = seed_ptr_recordset(client, "0.0.0.0.0.0.0.0.0.0.0.0.0.0.0.0.0.0.0.0", ip6_zone)
        result_rs["ttl"] = result_rs["ttl"] + 1000

        # add rules
        add_ip6_acl_rules(shared_zone_test_context, [slash50_rule, slash100_rule])

        # Dummy user can update record
        shared_zone_test_context.dummy_vinyldns_client.update_recordset(result_rs, status=202)
    finally:
        clear_ip6_acl_rules(shared_zone_test_context)
        if result_rs:
            delete_result = client.delete_recordset(result_rs["zoneId"], result_rs["id"], status=202)
            client.wait_until_recordset_change_status(delete_result, "Complete")


@pytest.mark.serial
def test_mix_of_cidr_ip6_and_acl_rules_priority(shared_zone_test_context):
    """
    A and AAAA should have read from mixed rule, PTR should have Write from rule with mask
    """
    ip6_zone = shared_zone_test_context.ip6_reverse_zone
    ok_zone = shared_zone_test_context.ok_zone
    client = shared_zone_test_context.ok_vinyldns_client
    ip6_prefix = shared_zone_test_context.ip6_prefix
    result_rs_ptr = None
    result_rs_a = None
    result_rs_aaaa = None

    try:
        mixed_type_rule_no_mask = generate_acl_rule("Read", userId="dummy", recordTypes=["PTR", "AAAA", "A"])
        ptr_rule_with_mask = generate_acl_rule("Write", userId="dummy", recordTypes=["PTR"],
                                               recordMask=f"{ip6_prefix}:0000:0000:0000:0000:0000/50")

        result_rs_ptr = seed_ptr_recordset(client, "0.0.0.0.0.0.0.0.0.0.0.0.0.0.0.0.0.0.0.0", ip6_zone)
        result_rs_ptr["ttl"] = result_rs_ptr["ttl"] + 1000

        result_rs_a = seed_text_recordset(client, "test_more_restrictive_acl_rule_priority_1", ok_zone)
        result_rs_a["ttl"] = result_rs_a["ttl"] + 1000

        result_rs_aaaa = seed_text_recordset(client, "test_more_restrictive_acl_rule_priority_2", ok_zone)
        result_rs_aaaa["ttl"] = result_rs_aaaa["ttl"] + 1000

        # add rules
        add_ip6_acl_rules(shared_zone_test_context, [mixed_type_rule_no_mask, ptr_rule_with_mask])
        add_ok_acl_rules(shared_zone_test_context, [mixed_type_rule_no_mask, ptr_rule_with_mask])

        # Dummy user cannot update record for A,AAAA, but can for PTR
        shared_zone_test_context.dummy_vinyldns_client.update_recordset(result_rs_ptr, status=202)
        shared_zone_test_context.dummy_vinyldns_client.update_recordset(result_rs_a, status=403)
        shared_zone_test_context.dummy_vinyldns_client.update_recordset(result_rs_aaaa, status=403)
    finally:
        clear_ip6_acl_rules(shared_zone_test_context)
        clear_ok_acl_rules(shared_zone_test_context)
        if result_rs_a:
            delete_result = client.delete_recordset(result_rs_a["zoneId"], result_rs_a["id"], status=202)
            client.wait_until_recordset_change_status(delete_result, "Complete")
        if result_rs_aaaa:
            delete_result = client.delete_recordset(result_rs_aaaa["zoneId"], result_rs_aaaa["id"], status=202)
            client.wait_until_recordset_change_status(delete_result, "Complete")
        if result_rs_ptr:
            delete_result = client.delete_recordset(result_rs_ptr["zoneId"], result_rs_ptr["id"], status=202)
            client.wait_until_recordset_change_status(delete_result, "Complete")


@pytest.mark.serial
def test_acl_rule_with_wrong_record_type(shared_zone_test_context):
    """
    Test a rule on a specific record type does not apply to other types
    """
    result_rs = None
    ok_zone = shared_zone_test_context.ok_zone
    client = shared_zone_test_context.ok_vinyldns_client
    try:
        acl_rule = generate_acl_rule("Write", userId="dummy", recordTypes=["CNAME"])

        result_rs = seed_text_recordset(client, "test_acl_rule_with_wrong_record_type", ok_zone)
        result_rs["ttl"] = result_rs["ttl"] + 1000

        # Dummy user cannot update record in zone
        shared_zone_test_context.dummy_vinyldns_client.update_recordset(result_rs, status=403, retries=3)

        # add rule
        add_ok_acl_rules(shared_zone_test_context, [acl_rule])

        # Dummy user cannot update record
        shared_zone_test_context.dummy_vinyldns_client.update_recordset(result_rs, status=403, retries=3)
    finally:
        clear_ok_acl_rules(shared_zone_test_context)
        if result_rs:
            delete_result = client.delete_recordset(result_rs["zoneId"], result_rs["id"], status=202)
            client.wait_until_recordset_change_status(delete_result, "Complete")


@pytest.mark.serial
def test_empty_acl_record_type_applies_to_all(shared_zone_test_context):
    """
    Test an empty record set rule applies to all types
    """
    result_rs = None
    ok_zone = shared_zone_test_context.ok_zone
    client = shared_zone_test_context.ok_vinyldns_client
    try:
        acl_rule = generate_acl_rule("Write", userId="dummy", recordTypes=[])

        result_rs = seed_text_recordset(client, "test_empty_acl_record_type_applies_to_all", ok_zone)
        expected_ttl = result_rs["ttl"] + 1000
        result_rs["ttl"] = expected_ttl

        # Dummy user cannot update record in zone
        shared_zone_test_context.dummy_vinyldns_client.update_recordset(result_rs, status=403, retries=3)

        # add rule
        add_ok_acl_rules(shared_zone_test_context, [acl_rule])

        # Dummy user can update record
        result = shared_zone_test_context.dummy_vinyldns_client.update_recordset(result_rs, status=202)
        result_rs = shared_zone_test_context.ok_vinyldns_client.wait_until_recordset_change_status(result, "Complete")[
            "recordSet"]
        assert_that(result_rs["ttl"], is_(expected_ttl))
    finally:
        clear_ok_acl_rules(shared_zone_test_context)
        if result_rs:
            delete_result = client.delete_recordset(result_rs["zoneId"], result_rs["id"], status=202)
            client.wait_until_recordset_change_status(delete_result, "Complete")


@pytest.mark.serial
def test_acl_rule_with_fewer_record_types_prioritized(shared_zone_test_context):
    """
    Test a rule on a specific record type takes priority over a group of types
    """
    result_rs = None
    ok_zone = shared_zone_test_context.ok_zone
    client = shared_zone_test_context.ok_vinyldns_client
    try:
        acl_rule_base = generate_acl_rule("Write", userId="dummy")
        acl_rule1 = generate_acl_rule("Write", userId="dummy", recordTypes=["TXT", "CNAME"])
        acl_rule2 = generate_acl_rule("Read", userId="dummy", recordTypes=["TXT"])

        result_rs = seed_text_recordset(client, "test_acl_rule_with_fewer_record_types_prioritized", ok_zone)
        result_rs["ttl"] = result_rs["ttl"] + 1000

        add_ok_acl_rules(shared_zone_test_context, [acl_rule_base])

        # Dummy user can update record in zone with base rule
        result = shared_zone_test_context.dummy_vinyldns_client.update_recordset(result_rs, status=202)
        result_rs = shared_zone_test_context.ok_vinyldns_client.wait_until_recordset_change_status(result, "Complete")[
            "recordSet"]

        # add rule
        add_ok_acl_rules(shared_zone_test_context, [acl_rule1, acl_rule2])

        # Dummy user cannot update record
        result_rs["ttl"] = result_rs["ttl"] + 1000
        shared_zone_test_context.dummy_vinyldns_client.update_recordset(result_rs, status=403)
    finally:
        clear_ok_acl_rules(shared_zone_test_context)
        if result_rs:
            delete_result = client.delete_recordset(result_rs["zoneId"], result_rs["id"], status=202)
            client.wait_until_recordset_change_status(delete_result, "Complete")


@pytest.mark.serial
def test_acl_rule_user_over_record_type_priority(shared_zone_test_context):
    """
    Test the user priority takes precedence over record type priority
    """
    result_rs = None
    ok_zone = shared_zone_test_context.ok_zone
    client = shared_zone_test_context.ok_vinyldns_client
    try:
        acl_rule_base = generate_acl_rule("Write", userId="dummy")
        acl_rule1 = generate_acl_rule("Write", groupId=shared_zone_test_context.dummy_group["id"], recordTypes=["TXT"])
        acl_rule2 = generate_acl_rule("Read", userId="dummy", recordTypes=["TXT", "CNAME"])

        result_rs = seed_text_recordset(client, "test_acl_rule_user_over_record_type_priority", ok_zone)
        result_rs["ttl"] = result_rs["ttl"] + 1000

        add_ok_acl_rules(shared_zone_test_context, [acl_rule_base])

        # Dummy user can update record in zone with base rule
        result = shared_zone_test_context.dummy_vinyldns_client.update_recordset(result_rs, status=202)
        result_rs = shared_zone_test_context.ok_vinyldns_client.wait_until_recordset_change_status(result, "Complete")[
            "recordSet"]

        # add rule
        add_ok_acl_rules(shared_zone_test_context, [acl_rule1, acl_rule2])

        # Dummy user cannot update record
        result_rs["ttl"] = result_rs["ttl"] + 1000
        shared_zone_test_context.dummy_vinyldns_client.update_recordset(result_rs, status=403)
    finally:
        clear_ok_acl_rules(shared_zone_test_context)
        if result_rs:
            delete_result = client.delete_recordset(result_rs["zoneId"], result_rs["id"], status=202)
            client.wait_until_recordset_change_status(delete_result, "Complete")


@pytest.mark.serial
def test_acl_rule_with_record_mask_success(shared_zone_test_context):
    """
    Test rule with record mask allows user to update record
    """
    result_rs = None
    ok_zone = shared_zone_test_context.ok_zone
    client = shared_zone_test_context.ok_vinyldns_client
    try:
        acl_rule = generate_acl_rule("Write", groupId=shared_zone_test_context.dummy_group["id"], recordMask="test.*")

        result_rs = seed_text_recordset(client, "test_acl_rule_with_record_mask_success", ok_zone)
        expected_ttl = result_rs["ttl"] + 1000
        result_rs["ttl"] = expected_ttl

        # Dummy user cannot update record in zone
        shared_zone_test_context.dummy_vinyldns_client.update_recordset(result_rs, status=403)

        # add rule
        add_ok_acl_rules(shared_zone_test_context, [acl_rule])

        # Dummy user can update record
        result = shared_zone_test_context.dummy_vinyldns_client.update_recordset(result_rs, status=202)
        result_rs = shared_zone_test_context.ok_vinyldns_client.wait_until_recordset_change_status(result, "Complete")[
            "recordSet"]
        assert_that(result_rs["ttl"], is_(expected_ttl))
    finally:
        clear_ok_acl_rules(shared_zone_test_context)
        if result_rs:
            delete_result = client.delete_recordset(result_rs["zoneId"], result_rs["id"], status=202)
            client.wait_until_recordset_change_status(delete_result, "Complete")


@pytest.mark.serial
def test_acl_rule_with_record_mask_failure(shared_zone_test_context):
    """
    Test rule with unmatching record mask is not applied
    """
    result_rs = None
    ok_zone = shared_zone_test_context.ok_zone
    client = shared_zone_test_context.ok_vinyldns_client
    try:
        acl_rule = generate_acl_rule("Write", groupId=shared_zone_test_context.dummy_group["id"], recordMask="bad.*")

        result_rs = seed_text_recordset(client, "test_acl_rule_with_record_mask_failure", ok_zone)
        result_rs["ttl"] = result_rs["ttl"] + 1000

        # add rule
        add_ok_acl_rules(shared_zone_test_context, [acl_rule])

        # Dummy user cannot update record
        shared_zone_test_context.dummy_vinyldns_client.update_recordset(result_rs, status=403)
    finally:
        clear_ok_acl_rules(shared_zone_test_context)
        if result_rs:
            delete_result = client.delete_recordset(result_rs["zoneId"], result_rs["id"], status=202)
            client.wait_until_recordset_change_status(delete_result, "Complete")


@pytest.mark.serial
def test_acl_rule_with_defined_mask_prioritized(shared_zone_test_context):
    """
    Test a rule on a specific record mask takes priority over All
    """
    result_rs = None
    ok_zone = shared_zone_test_context.ok_zone
    client = shared_zone_test_context.ok_vinyldns_client
    try:
        acl_rule_base = generate_acl_rule("Write", userId="dummy")
        acl_rule1 = generate_acl_rule("Write", userId="dummy", recordMask=".*")
        acl_rule2 = generate_acl_rule("Read", userId="dummy", recordMask="test.*")

        result_rs = seed_text_recordset(client, "test_acl_rule_with_defined_mask_prioritized", ok_zone)
        result_rs["ttl"] = result_rs["ttl"] + 1000

        add_ok_acl_rules(shared_zone_test_context, [acl_rule_base])

        # Dummy user can update record in zone with base rule
        result = shared_zone_test_context.dummy_vinyldns_client.update_recordset(result_rs, status=202)
        result_rs = shared_zone_test_context.ok_vinyldns_client.wait_until_recordset_change_status(result, "Complete")[
            "recordSet"]

        # add rule
        add_ok_acl_rules(shared_zone_test_context, [acl_rule1, acl_rule2])

        # Dummy user cannot update record
        result_rs["ttl"] = result_rs["ttl"] + 1000
        shared_zone_test_context.dummy_vinyldns_client.update_recordset(result_rs, status=403)
    finally:
        clear_ok_acl_rules(shared_zone_test_context)
        if result_rs:
            delete_result = client.delete_recordset(result_rs["zoneId"], result_rs["id"], status=202)
            client.wait_until_recordset_change_status(delete_result, "Complete")


@pytest.mark.serial
def test_user_rule_over_mask_prioritized(shared_zone_test_context):
    """
    Test user/group logic priority over record mask
    """
    result_rs = None
    ok_zone = shared_zone_test_context.ok_zone
    client = shared_zone_test_context.ok_vinyldns_client
    try:
        acl_rule_base = generate_acl_rule("Write", userId="dummy")
        acl_rule1 = generate_acl_rule("Write", groupId=shared_zone_test_context.dummy_group["id"], recordMask="test.*")
        acl_rule2 = generate_acl_rule("Read", userId="dummy", recordMask=".*")

        result_rs = seed_text_recordset(client, "test_user_rule_over_mask_prioritized", ok_zone)
        result_rs["ttl"] = result_rs["ttl"] + 1000

        add_ok_acl_rules(shared_zone_test_context, [acl_rule_base])

        # Dummy user can update record in zone with base rule
        result = shared_zone_test_context.dummy_vinyldns_client.update_recordset(result_rs, status=202)
        result_rs = shared_zone_test_context.ok_vinyldns_client.wait_until_recordset_change_status(result, "Complete")[
            "recordSet"]

        # add rule
        add_ok_acl_rules(shared_zone_test_context, [acl_rule1, acl_rule2])

        # Dummy user cannot update record
        result_rs["ttl"] = result_rs["ttl"] + 1000
        shared_zone_test_context.dummy_vinyldns_client.update_recordset(result_rs, status=403)
    finally:
        clear_ok_acl_rules(shared_zone_test_context)
        if result_rs:
            delete_result = client.delete_recordset(result_rs["zoneId"], result_rs["id"], status=202)
            client.wait_until_recordset_change_status(delete_result, "Complete")


def test_ns_update_passes(shared_zone_test_context):
    """
    Tests that someone in the admin group can update ns record
    """
    client = shared_zone_test_context.ok_vinyldns_client
    zone = shared_zone_test_context.parent_zone
    ns_rs = None

    try:
        new_rs = {
            "zoneId": zone["id"],
            "name": "someNS",
            "type": "NS",
            "ttl": 38400,
            "records": [
                {
                    "nsdname": "ns1.parent.com."
                }
            ]
        }
        result = client.create_recordset(new_rs, status=202)
        ns_rs = client.wait_until_recordset_change_status(result, "Complete")["recordSet"]

        changed_rs = ns_rs
        changed_rs["ttl"] = changed_rs["ttl"] + 100

        change_result = client.update_recordset(changed_rs, status=202)
        client.wait_until_recordset_change_status(change_result, "Complete")
    finally:
        if ns_rs:
            client.delete_recordset(ns_rs["zoneId"], ns_rs["id"], status=(202, 404))
            client.wait_until_recordset_deleted(ns_rs["zoneId"], ns_rs["id"])


def test_ns_update_for_unapproved_server_fails(shared_zone_test_context):
    """
    Tests that an ns update fails if one of the servers isnt approved
    """
    client = shared_zone_test_context.ok_vinyldns_client
    zone = shared_zone_test_context.parent_zone
    ns_rs = None

    try:
        new_rs = {
            "zoneId": zone["id"],
            "name": "badNSupdate",
            "type": "NS",
            "ttl": 38400,
            "records": [
                {
                    "nsdname": "ns1.parent.com."
                }
            ]
        }
        result = client.create_recordset(new_rs, status=202)
        ns_rs = client.wait_until_recordset_change_status(result, "Complete")["recordSet"]

        changed_rs = ns_rs

        bad_records = [
            {
                "nsdname": "ns1.parent.com."
            },
            {
                "nsdname": "this.is.bad."
            }
        ]
        changed_rs["records"] = bad_records

        client.update_recordset(changed_rs, status=422)
    finally:
        if ns_rs:
            client.delete_recordset(ns_rs["zoneId"], ns_rs["id"], status=(202, 404))
            client.wait_until_recordset_deleted(ns_rs["zoneId"], ns_rs["id"])


def test_update_to_txt_dotted_host_succeeds(shared_zone_test_context):
    """
    Tests that a TXT dotted host record set update succeeds
    """
    result_rs = None
    ok_zone = shared_zone_test_context.ok_zone
    client = shared_zone_test_context.ok_vinyldns_client
    try:
        result_rs = seed_text_recordset(client, "update_with.dots", ok_zone)
        result_rs["ttl"] = 333

        update_rs = client.update_recordset(result_rs, status=202)
        result_rs = client.wait_until_recordset_change_status(update_rs, "Complete")["recordSet"]
    finally:
        if result_rs:
            delete_result = client.delete_recordset(result_rs["zoneId"], result_rs["id"], status=202)
            client.wait_until_recordset_change_status(delete_result, "Complete")


def test_ns_update_existing_ns_origin_fails(shared_zone_test_context):
    """
    Tests that an ns update for existing ns origin fails
    """
    client = shared_zone_test_context.ok_vinyldns_client
    zone = shared_zone_test_context.parent_zone

    list_results_page = client.list_recordsets_by_zone(zone["id"], status=200)["recordSets"]
    apex_ns = [item for item in list_results_page if item["type"] == "NS" and item["name"] in zone["name"]][0]
    apex_ns["ttl"] = apex_ns["ttl"] + 100

    client.update_recordset(apex_ns, status=422)


def test_update_existing_dotted_a_record_succeeds(shared_zone_test_context):
    """
    Test that updating an existing A record with dotted host name succeeds
    """
    client = shared_zone_test_context.ok_vinyldns_client
    zone = shared_zone_test_context.ok_zone

    recordsets = client.list_recordsets_by_zone(zone["id"], record_name_filter="dotted.a", status=200)["recordSets"]
    update_rs = recordsets[0]
    update_rs["records"] = [{"address": "1.1.1.1"}]

    try:
        update_response = client.update_recordset(update_rs, status=202)
        updated_rs = client.wait_until_recordset_change_status(update_response, "Complete")["recordSet"]
        assert_that(updated_rs["records"], is_([{"address": "1.1.1.1"}]))
    finally:
        update_rs["records"] = [{"address": "7.7.7.7"}]
        revert_rs_update = client.update_recordset(update_rs, status=202)
        client.wait_until_recordset_change_status(revert_rs_update, "Complete")


def test_update_existing_dotted_cname_record_succeeds(shared_zone_test_context):
    """
    Test that updating an existing CNAME record with dotted host name succeeds
    """
    client = shared_zone_test_context.ok_vinyldns_client
    zone = shared_zone_test_context.ok_zone

    recordsets = client.list_recordsets_by_zone(zone["id"], record_name_filter="dottedc.name", status=200)["recordSets"]
    update_rs = recordsets[0]
    update_rs["records"] = [{"cname": "got.reference"}]
    try:
        update_response = client.update_recordset(update_rs, status=202)
        updated_rs = client.wait_until_recordset_change_status(update_response, "Complete")["recordSet"]
        assert_that(updated_rs["records"], is_([{"cname": "got.reference."}]))
    finally:
        update_rs["records"] = [{"cname": "test.example.com"}]
        revert_rs_update = client.update_recordset(update_rs, status=202)
        client.wait_until_recordset_change_status(revert_rs_update, "Complete")


def test_update_succeeds_for_applied_unsynced_record_change(shared_zone_test_context):
    """
    Update should succeed if record change is not synced with DNS backend, but has already been applied
    """
    client = shared_zone_test_context.ok_vinyldns_client
    zone = shared_zone_test_context.parent_zone

    a_rs = create_recordset(zone, "already-applied-unsynced-update", "A",
                            [{"address": "1.1.1.1"}, {"address": "2.2.2.2"}])

    create_rs = {}

    try:
        create_response = client.create_recordset(a_rs, status=202)
        create_rs = client.wait_until_recordset_change_status(create_response, "Complete")["recordSet"]

        dns_update(zone, "already-applied-unsynced-update", 550, "A", "8.8.8.8")

        updates = create_rs
        updates["ttl"] = 550
        updates["records"] = [
            {
                "address": "8.8.8.8"
            }
        ]

        update_response = client.update_recordset(updates, status=202)
        update_rs = client.wait_until_recordset_change_status(update_response, "Complete")["recordSet"]

        retrieved_rs = client.get_recordset(zone["id"], update_rs["id"])["recordSet"]
        verify_recordset(retrieved_rs, updates)
    finally:
        try:
            delete_result = client.delete_recordset(zone["id"], create_rs["id"], status=202)
            client.wait_until_recordset_change_status(delete_result, "Complete")
        except Exception:
            traceback.print_exc()
            pass


def test_update_fails_for_unapplied_unsynced_record_change(shared_zone_test_context):
    """
    Update should fail if record change is not synced with DNS backend
    """
    client = shared_zone_test_context.ok_vinyldns_client
    zone = shared_zone_test_context.parent_zone

    a_rs = create_recordset(zone, "unapplied-unsynced-update", "A", [{"address": "1.1.1.1"}, {"address": "2.2.2.2"}])

    create_rs = {}

    try:
        create_response = client.create_recordset(a_rs, status=202)
        create_rs = client.wait_until_recordset_change_status(create_response, "Complete")["recordSet"]

        dns_update(zone, "unapplied-unsynced-update", 550, "A", "8.8.8.8")

        update_rs = create_rs
        update_rs["records"] = [
            {
                "address": "5.5.5.5"
            }
        ]
        update_response = client.update_recordset(update_rs, status=202)
        response = client.wait_until_recordset_change_status(update_response, "Failed")
<<<<<<< HEAD
        assert_that(response["systemMessage"],
                    is_(f"Failed validating update to DNS for change \"{response['id']}\": \"{a_rs['name']}\": "
                        f"This record set is out of sync with the DNS backend; sync this zone before attempting to update this record set."))
=======
        assert_that(response["systemMessage"], is_(f"This record set is out of sync with the DNS backend. Sync this zone before attempting to update this record set."))
>>>>>>> 4b16996e
    finally:
        try:
            delete_result = client.delete_recordset(zone["id"], create_rs["id"], status=202)
            client.wait_until_recordset_change_status(delete_result, "Complete")
        except Exception:
            traceback.print_exc()
            pass


def test_update_high_value_domain_fails(shared_zone_test_context):
    """
    Test that updating a high value domain fails
    """
    client = shared_zone_test_context.ok_vinyldns_client
    zone_system = shared_zone_test_context.system_test_zone
    list_results_page_system = client.list_recordsets_by_zone(zone_system["id"], status=200)["recordSets"]
    record_system = [item for item in list_results_page_system if item["name"] == "high-value-domain"][0]
    record_system["ttl"] = record_system["ttl"] + 100

    errors_system = client.update_recordset(record_system, status=422)
    assert_that(errors_system,
                is_(f'Record name "high-value-domain.{zone_system["name"]}" is configured as a High Value Domain, so it cannot be modified.'))


def test_update_high_value_domain_fails_case_insensitive(shared_zone_test_context):
    """
    Test that updating a high value domain fails regardless of case
    """
    client = shared_zone_test_context.ok_vinyldns_client
    zone_system = shared_zone_test_context.system_test_zone
    list_results_page_system = client.list_recordsets_by_zone(zone_system["id"], status=200)["recordSets"]
    record_system = [item for item in list_results_page_system if item["name"] == "high-VALUE-domain-UPPER-CASE"][0]
    record_system["ttl"] = record_system["ttl"] + 100

    errors_system = client.update_recordset(record_system, status=422)
    assert_that(errors_system,
                is_(f'Record name "high-VALUE-domain-UPPER-CASE.{zone_system["name"]}" is configured as a High Value Domain, so it cannot be modified.'))


def test_update_high_value_domain_fails_ip4_ptr(shared_zone_test_context):
    """
    Test that updating a high value domain fails for ip4 ptr
    """
    client = shared_zone_test_context.ok_vinyldns_client
    zone_ip4 = shared_zone_test_context.classless_base_zone
    list_results_page_ip4 = client.list_recordsets_by_zone(zone_ip4["id"], status=200)["recordSets"]
    record_ip4 = [item for item in list_results_page_ip4 if item["name"] == "253"][0]
    record_ip4["ttl"] = record_ip4["ttl"] + 100

    errors_ip4 = client.update_recordset(record_ip4, status=422)
    assert_that(errors_ip4,
                is_(f'Record name "{shared_zone_test_context.ip4_classless_prefix}.253" is configured as a High Value Domain, so it cannot be modified.'))


def test_update_high_value_domain_fails_ip6_ptr(shared_zone_test_context):
    """
    Test that updating a high value domain fails for ip6 ptr
    """
    client = shared_zone_test_context.ok_vinyldns_client
    zone_ip6 = shared_zone_test_context.ip6_reverse_zone
    list_results_page_ip6 = client.list_recordsets_by_zone(zone_ip6["id"], status=200)["recordSets"]
    record_ip6 = [item for item in list_results_page_ip6 if item["name"] == "0.0.0.0.f.f.f.f.0.0.0.0.0.0.0.0.0.0.0.0"][
        0]
    record_ip6["ttl"] = record_ip6["ttl"] + 100

    errors_ip6 = client.update_recordset(record_ip6, status=422)
    assert_that(errors_ip6,
                is_(f'Record name "{shared_zone_test_context.ip6_prefix}:0000:0000:0000:ffff:0000" is configured as a High Value Domain, so it cannot be modified.'))


def test_update_from_user_in_record_owner_group_for_private_zone_fails(shared_zone_test_context):
    """
    Test that updating with a user in the record owner group fails when the zone is not set to shared
    """
    ok_client = shared_zone_test_context.ok_vinyldns_client
    shared_record_group = shared_zone_test_context.shared_record_group
    shared_zone_client = shared_zone_test_context.shared_zone_vinyldns_client
    zone = shared_zone_test_context.ok_zone
    create_rs = None

    try:
        record_json = create_recordset(zone, "test_shared_failure", "A", [{"address": "1.1.1.1"}])
        record_json["ownerGroupId"] = shared_record_group["id"]
        create_response = ok_client.create_recordset(record_json, status=202)
        create_rs = ok_client.wait_until_recordset_change_status(create_response, "Complete")["recordSet"]
        assert_that(create_rs["ownerGroupId"], is_(shared_record_group["id"]))

        update = create_rs
        update["ttl"] = update["ttl"] + 100
        error = shared_zone_client.update_recordset(update, status=403)
        assert_that(error,
                    is_(f'User sharedZoneUser does not have access to update test-shared-failure.{shared_zone_test_context.ok_zone["name"]}'))
    finally:
        if create_rs:
            delete_result = ok_client.delete_recordset(zone["id"], create_rs["id"], status=202)
            ok_client.wait_until_recordset_change_status(delete_result, "Complete")


def test_update_owner_group_from_user_in_record_owner_group_for_shared_zone_passes(shared_zone_test_context):
    """
    Test that updating with a user in the record owner group passes when the zone is set to shared
    """
    ok_client = shared_zone_test_context.ok_vinyldns_client
    shared_record_group = shared_zone_test_context.shared_record_group
    shared_client = shared_zone_test_context.shared_zone_vinyldns_client
    shared_zone = shared_zone_test_context.shared_zone
    update_rs = None

    try:
        record_json = create_recordset(shared_zone, "test_shared_success", "A", [{"address": "1.1.1.1"}])
        record_json["ownerGroupId"] = shared_record_group["id"]
        create_response = shared_client.create_recordset(record_json, status=202)
        update = shared_client.wait_until_recordset_change_status(create_response, "Complete")["recordSet"]
        assert_that(update["ownerGroupId"], is_(shared_record_group["id"]))

        update["ttl"] = update["ttl"] + 100
        update_response = ok_client.update_recordset(update, status=202)
        update_rs = shared_client.wait_until_recordset_change_status(update_response, "Complete")["recordSet"]
        assert_that(update_rs["ownerGroupId"], is_(shared_record_group["id"]))
    finally:
        if update_rs:
            delete_result = shared_client.delete_recordset(shared_zone["id"], update_rs["id"], status=202)
            shared_client.wait_until_recordset_change_status(delete_result, "Complete")


def test_update_owner_group_from_admin_in_shared_zone_passes(shared_zone_test_context):
    """
    Test that updating with a zone admin user when the zone is set to shared passes
    """
    shared_client = shared_zone_test_context.shared_zone_vinyldns_client
    zone = shared_zone_test_context.shared_zone
    group = shared_zone_test_context.shared_record_group
    update_rs = None

    try:
        record_json = create_recordset(zone, "test_shared_admin_update_success", "A", [{"address": "1.1.1.1"}])
        create_response = shared_client.create_recordset(record_json, status=202)
        update = shared_client.wait_until_recordset_change_status(create_response, "Complete")["recordSet"]
        assert_that(update, is_not(has_key("ownerGroupId")))

        update["ownerGroupId"] = group["id"]
        update["ttl"] = update["ttl"] + 100
        update_response = shared_client.update_recordset(update, status=202)
        update_rs = shared_client.wait_until_recordset_change_status(update_response, "Complete")["recordSet"]
        assert_that(update_rs["ownerGroupId"], is_(group["id"]))
    finally:
        if update_rs:
            delete_result = shared_client.delete_recordset(zone["id"], update_rs["id"], status=202)
            shared_client.wait_until_recordset_change_status(delete_result, "Complete")


def test_update_from_unassociated_user_in_shared_zone_passes_when_record_type_is_approved(shared_zone_test_context):
    """
    Test that updating with a user that does not have write access succeeds in a shared zone if the record type is approved
    """
    ok_client = shared_zone_test_context.ok_vinyldns_client
    shared_client = shared_zone_test_context.shared_zone_vinyldns_client
    zone = shared_zone_test_context.shared_zone
    update_rs = None

    try:
        record_json = create_recordset(zone, "test_shared_approved_record_type", "A", [{"address": "1.1.1.1"}])
        create_response = shared_client.create_recordset(record_json, status=202)
        create_rs = shared_client.wait_until_recordset_change_status(create_response, "Complete")["recordSet"]
        assert_that(create_rs, is_not(has_key("ownerGroupId")))

        update = create_rs
        update["ttl"] = update["ttl"] + 100
        update_response = ok_client.update_recordset(update, status=202)
        update_rs = shared_client.wait_until_recordset_change_status(update_response, "Complete")["recordSet"]
    finally:
        if update_rs:
            delete_result = shared_client.delete_recordset(zone["id"], update_rs["id"], status=202)
            shared_client.wait_until_recordset_change_status(delete_result, "Complete")


def test_update_from_unassociated_user_in_shared_zone_fails(shared_zone_test_context):
    """
    Test that updating with a user that does not have write access fails in a shared zone
    """
    dummy_client = shared_zone_test_context.dummy_vinyldns_client
    shared_client = shared_zone_test_context.shared_zone_vinyldns_client
    zone = shared_zone_test_context.shared_zone
    create_rs = None

    try:
        record_json = create_recordset(zone, "test_shared_unapproved_record_type", "MX",
                                       [{"preference": 3, "exchange": "mx"}])
        create_response = shared_client.create_recordset(record_json, status=202)
        create_rs = shared_client.wait_until_recordset_change_status(create_response, "Complete")["recordSet"]
        assert_that(create_rs, is_not(has_key("ownerGroupId")))

        update = create_rs
        update["ttl"] = update["ttl"] + 100
        error = dummy_client.update_recordset(update, status=403)
        assert_that(error,
                    is_(f'User dummy does not have access to update test-shared-unapproved-record-type.{zone["name"]}'))
    finally:
        if create_rs:
            delete_result = shared_client.delete_recordset(zone["id"], create_rs["id"], status=202)
            shared_client.wait_until_recordset_change_status(delete_result, "Complete")


def test_update_from_super_user_in_shared_zone_passes_when_owner_group_is_only_update(shared_zone_test_context):
    """
    Test that updating with a superuser passes when the zone is set to shared and the owner group is the only change
    """
    super_user_client = shared_zone_test_context.super_user_client
    shared_record_group = shared_zone_test_context.shared_record_group
    dummy_group = shared_zone_test_context.dummy_group
    shared_client = shared_zone_test_context.shared_zone_vinyldns_client
    shared_zone = shared_zone_test_context.shared_zone
    update_rs = None

    try:
        record_json = create_recordset(shared_zone, "test_shared_success", "A", [{"address": "1.1.1.1"}])
        record_json["ownerGroupId"] = shared_record_group["id"]
        create_response = shared_client.create_recordset(record_json, status=202)
        update = shared_client.wait_until_recordset_change_status(create_response, "Complete")["recordSet"]
        assert_that(update["ownerGroupId"], is_(shared_record_group["id"]))

        update["ownerGroupId"] = dummy_group["id"]
        update_response = super_user_client.update_recordset(update, status=202)
        update_rs = shared_client.wait_until_recordset_change_status(update_response, "Complete")["recordSet"]
        assert_that(update_rs["ownerGroupId"], is_(dummy_group["id"]))
    finally:
        if update_rs:
            delete_result = shared_client.delete_recordset(shared_zone["id"], update_rs["id"], status=202)
            shared_client.wait_until_recordset_change_status(delete_result, "Complete")


def test_update_from_unassociated_user_in_shared_zone_fails_when_owner_group_is_only_update(shared_zone_test_context):
    """
    Test that updating with a user not in the record owner group fails when the zone is set to shared and
    the owner group is the only change
    """
    ok_client = shared_zone_test_context.ok_vinyldns_client
    shared_record_group = shared_zone_test_context.shared_record_group
    dummy_group = shared_zone_test_context.dummy_group
    shared_client = shared_zone_test_context.shared_zone_vinyldns_client
    shared_zone = shared_zone_test_context.shared_zone
    create_rs = None

    try:
        record_json = create_recordset(shared_zone, "test_shared_fail", "A", [{"address": "1.1.1.1"}])
        record_json["ownerGroupId"] = shared_record_group["id"]
        create_response = shared_client.create_recordset(record_json, status=202)
        create_rs = shared_client.wait_until_recordset_change_status(create_response, "Complete")["recordSet"]
        assert_that(create_rs["ownerGroupId"], is_(shared_record_group["id"]))

        update = create_rs
        update["ownerGroupId"] = dummy_group["id"]
        error = ok_client.update_recordset(update, status=422)
        assert_that(error, is_(f"User not in record owner group with id \"{dummy_group['id']}\""))
    finally:
        if create_rs:
            delete_result = shared_client.delete_recordset(shared_zone["id"], create_rs["id"], status=202)
            shared_client.wait_until_recordset_change_status(delete_result, "Complete")


def test_update_from_super_user_in_private_zone_fails_when_owner_group_is_only_update(shared_zone_test_context):
    """
    Test that updating with a superuser fails when the zone is set to private and the owner group is the only change
    """
    ok_client = shared_zone_test_context.ok_vinyldns_client
    super_user_client = shared_zone_test_context.super_user_client
    ok_record_group = shared_zone_test_context.ok_group
    dummy_group = shared_zone_test_context.dummy_group
    ok_zone = shared_zone_test_context.ok_zone
    create_rs = None

    try:
        record_json = create_recordset(ok_zone, "test_private_fail", "A", [{"address": "1.1.1.1"}])
        record_json["ownerGroupId"] = ok_record_group["id"]
        create_response = ok_client.create_recordset(record_json, status=202)
        create_rs = ok_client.wait_until_recordset_change_status(create_response, "Complete")["recordSet"]
        assert_that(create_rs["ownerGroupId"], is_(ok_record_group["id"]))

        update = create_rs
        update["ownerGroupId"] = dummy_group["id"]
        error = super_user_client.update_recordset(update, status=403)
        assert_that(error, is_(f'User super-user does not have access to update test-private-fail.{ok_zone["name"]}'))
    finally:
        if create_rs:
            delete_result = ok_client.delete_recordset(ok_zone["id"], create_rs["id"], status=202)
            ok_client.wait_until_recordset_change_status(delete_result, "Complete")


def test_update_from_super_user_in_shared_zone_fails_when_owner_group_is_not_the_only_update(shared_zone_test_context):
    """
    Test that updating with a superuser fails when the zone is set to shared and the owner group is not the only change
    """
    super_user_client = shared_zone_test_context.super_user_client
    shared_record_group = shared_zone_test_context.shared_record_group
    dummy_group = shared_zone_test_context.dummy_group
    shared_client = shared_zone_test_context.shared_zone_vinyldns_client
    shared_zone = shared_zone_test_context.shared_zone
    create_rs = None

    try:
        record_json = create_recordset(shared_zone, "test_shared_fail", "A", [{"address": "1.1.1.1"}])
        record_json["ownerGroupId"] = shared_record_group["id"]
        create_response = shared_client.create_recordset(record_json, status=202)
        create_rs = shared_client.wait_until_recordset_change_status(create_response, "Complete")["recordSet"]
        assert_that(create_rs["ownerGroupId"], is_(shared_record_group["id"]))

        update = create_rs
        update["ownerGroupId"] = dummy_group["id"]
        update["ttl"] = update["ttl"] + 100
        error = super_user_client.update_recordset(update, status=403)
        assert_that(error,
                    is_(f'User super-user does not have access to update test-shared-fail.{shared_zone["name"]}'))
    finally:
        if create_rs:
            delete_result = shared_client.delete_recordset(shared_zone["id"], create_rs["id"], status=202)
            shared_client.wait_until_recordset_change_status(delete_result, "Complete")


@pytest.mark.serial
def test_update_from_acl_for_shared_zone_passes(shared_zone_test_context):
    """
    Test that updating with a user that has an acl passes when the zone is set to shared
    """
    dummy_client = shared_zone_test_context.dummy_vinyldns_client
    shared_client = shared_zone_test_context.shared_zone_vinyldns_client
    acl_rule = generate_acl_rule("Write", userId="dummy")
    zone = shared_zone_test_context.shared_zone
    update_rs = None

    try:
        add_shared_zone_acl_rules(shared_zone_test_context, [acl_rule])

        record_json = create_recordset(zone, "test_shared_acl", "A", [{"address": "1.1.1.1"}])
        create_response = shared_client.create_recordset(record_json, status=202)
        update = shared_client.wait_until_recordset_change_status(create_response, "Complete")["recordSet"]
        assert_that(update, is_not(has_key("ownerGroupId")))

        update["ttl"] = update["ttl"] + 100
        update_response = dummy_client.update_recordset(update, status=202)
        update_rs = dummy_client.wait_until_recordset_change_status(update_response, "Complete")["recordSet"]
        assert_that(update, is_not(has_key("ownerGroupId")))
    finally:
        clear_shared_zone_acl_rules(shared_zone_test_context)
        if update_rs:
            delete_result = shared_client.delete_recordset(zone["id"], update_rs["id"], status=202)
            shared_client.wait_until_recordset_change_status(delete_result, "Complete")


def test_update_to_no_group_owner_passes(shared_zone_test_context):
    """
    Test that updating to have no record owner group passes
    """
    shared_record_group = shared_zone_test_context.shared_record_group
    shared_client = shared_zone_test_context.shared_zone_vinyldns_client
    zone = shared_zone_test_context.shared_zone
    update_rs = None

    try:
        record_json = create_recordset(zone, "test_shared_success_no_owner", "A", [{"address": "1.1.1.1"}])
        record_json["ownerGroupId"] = shared_record_group["id"]
        create_response = shared_client.create_recordset(record_json, status=202)
        update = shared_client.wait_until_recordset_change_status(create_response, "Complete")["recordSet"]
        assert_that(update["ownerGroupId"], is_(shared_record_group["id"]))

        update["ownerGroupId"] = None
        update_response = shared_client.update_recordset(update, status=202)
        update_rs = shared_client.wait_until_recordset_change_status(update_response, "Complete")["recordSet"]
        assert_that(update_rs, is_not(has_key("ownerGroupId")))
    finally:
        if update_rs:
            delete_result = shared_client.delete_recordset(zone["id"], update_rs["id"], status=202)
            shared_client.wait_until_recordset_change_status(delete_result, "Complete")


def test_update_to_invalid_record_owner_group_fails(shared_zone_test_context):
    """
    Test that updating to a record owner group that does not exist fails
    """
    shared_record_group = shared_zone_test_context.shared_record_group
    shared_client = shared_zone_test_context.shared_zone_vinyldns_client
    zone = shared_zone_test_context.shared_zone
    create_rs = None

    try:
        record_json = create_recordset(zone, "test_shared_fail_no_owner2", "A", [{"address": "1.1.1.1"}])
        record_json["ownerGroupId"] = shared_record_group["id"]
        create_response = shared_client.create_recordset(record_json, status=202)
        create_rs = shared_client.wait_until_recordset_change_status(create_response, "Complete")["recordSet"]

        update = create_rs
        update["ownerGroupId"] = "no-existo"
        error = shared_client.update_recordset(update, status=422)
        assert_that(error, is_('Record owner group with id "no-existo" not found'))
    finally:
        if create_rs:
            delete_result = shared_client.delete_recordset(zone["id"], create_rs["id"], status=202)
            shared_client.wait_until_recordset_change_status(delete_result, "Complete")


def test_update_to_group_a_user_is_not_in_fails(shared_zone_test_context):
    """
    Test that updating to a record owner group that the user is not in fails
    """
    dummy_group = shared_zone_test_context.dummy_group
    shared_client = shared_zone_test_context.shared_zone_vinyldns_client
    zone = shared_zone_test_context.shared_zone
    create_rs = None

    try:
        record_json = create_recordset(zone, "test_shared_fail_no_owner1", "A", [{"address": "1.1.1.1"}])
        create_response = shared_client.create_recordset(record_json, status=202)
        create_rs = shared_client.wait_until_recordset_change_status(create_response, "Complete")["recordSet"]

        update = create_rs
        update["ownerGroupId"] = dummy_group["id"]
        error = shared_client.update_recordset(update, status=422)
        assert_that(error, is_(f"User not in record owner group with id \"{dummy_group['id']}\""))
    finally:
        if create_rs:
            delete_result = shared_client.delete_recordset(zone["id"], create_rs["id"], status=202)
            shared_client.wait_until_recordset_change_status(delete_result, "Complete")


@pytest.mark.serial
def test_update_with_global_acl_rule_only_fails(shared_zone_test_context):
    """
    Test that updating an owned recordset fails if the user has a global acl rule but is not in the record owner group
    """
    shared_client = shared_zone_test_context.shared_zone_vinyldns_client
    dummy_client = shared_zone_test_context.dummy_vinyldns_client
    zone = shared_zone_test_context.shared_zone
    create_rs = None

    try:
        record_json = create_recordset(zone, "test-global-acl", "A", [{"address": "1.1.1.1"}], 200, "shared-zone-group")
        create_response = shared_client.create_recordset(record_json, status=202)
        create_rs = shared_client.wait_until_recordset_change_status(create_response, "Complete")["recordSet"]

        update = create_rs
        update["ttl"] = 400
        error = dummy_client.update_recordset(update, status=403)
        assert_that(error, is_(f'User dummy does not have access to update test-global-acl.{zone["name"]}'))
    finally:
        if create_rs:
            delete_result = shared_client.delete_recordset(zone["id"], create_rs["id"], status=202)
            shared_client.wait_until_recordset_change_status(delete_result, "Complete")


@pytest.mark.serial
def test_update_ds_success(shared_zone_test_context):
    """
    Test that creating a valid DS record succeeds
    """
    client = shared_zone_test_context.ok_vinyldns_client
    zone = shared_zone_test_context.ds_zone
    record_data_create = [
        {"keytag": 60485, "algorithm": 5, "digesttype": 1, "digest": "2BB183AF5F22588179A53B0A98631FAD1A292118"}
    ]
    record_data_update = [
        {"keytag": 60485, "algorithm": 5, "digesttype": 1, "digest": "2BB183AF5F22588179A53B0A98631FAD1A292118"},
        {"keytag": 60485, "algorithm": 5, "digesttype": 2,
         "digest": "D4B7D520E7BB5F0F67674A0CCEB1E3E0614B93C4F9E99B8383F6A1E4469DA50A"}
    ]
    record_json = create_recordset(zone, "dskey", "DS", record_data_create, ttl=3600)
    result_rs = None
    try:
        create_call = client.create_recordset(record_json, status=202)
        result_rs = client.wait_until_recordset_change_status(create_call, "Complete")["recordSet"]

        update_json = result_rs
        update_json["records"] = record_data_update
        update_call = client.update_recordset(update_json, status=202)
        result_rs = client.wait_until_recordset_change_status(update_call, "Complete")["recordSet"]

        # get result
        get_result = client.get_recordset(result_rs["zoneId"], result_rs["id"])["recordSet"]
        verify_recordset(get_result, update_json)
    finally:
        if result_rs:
            client.delete_recordset(result_rs["zoneId"], result_rs["id"], status=(202, 404))
            client.wait_until_recordset_deleted(result_rs["zoneId"], result_rs["id"])


@pytest.mark.serial
def test_update_ds_data_failures(shared_zone_test_context):
    """
    Test that updating a DS record fails with bad hex, digest, algorithm
    """
    client = shared_zone_test_context.ok_vinyldns_client
    zone = shared_zone_test_context.ds_zone
    record_data_create = [
        {"keytag": 60485, "algorithm": 5, "digesttype": 1, "digest": "2BB183AF5F22588179A53B0A98631FAD1A292118"}
    ]
    record_json = create_recordset(zone, "dskey", "DS", record_data_create, ttl=3600)
    result_rs = None
    try:
        create_call = client.create_recordset(record_json, status=202)
        result_rs = client.wait_until_recordset_change_status(create_call, "Complete")["recordSet"]

        update_json_bad_hex = result_rs
        record_data_update = [
            {"keytag": 60485, "algorithm": 5, "digesttype": 1, "digest": "BADWWW"}
        ]
        update_json_bad_hex["records"] = record_data_update
        client.update_recordset(update_json_bad_hex, status=400)

        update_json_bad_alg = result_rs
        record_data_update = [
            {"keytag": 60485, "algorithm": 0, "digesttype": 1, "digest": "2BB183AF5F22588179A53B0A98631FAD1A292118"}
        ]
        update_json_bad_alg["records"] = record_data_update
        client.update_recordset(update_json_bad_alg, status=400)

        update_json_bad_dig = result_rs
        record_data_update = [
            {"keytag": 60485, "algorithm": 5, "digesttype": 0, "digest": "2BB183AF5F22588179A53B0A98631FAD1A292118"}
        ]
        update_json_bad_dig["records"] = record_data_update
        client.update_recordset(update_json_bad_dig, status=400)
    finally:
        if result_rs:
            client.delete_recordset(result_rs["zoneId"], result_rs["id"], status=(202, 404))
            client.wait_until_recordset_deleted(result_rs["zoneId"], result_rs["id"])


def test_update_fails_when_payload_and_route_zone_id_does_not_match(shared_zone_test_context):
    """
    Test that a 422 is returned if the zoneId in the body and route do not match
    """
    client = shared_zone_test_context.ok_vinyldns_client
    zone = shared_zone_test_context.ok_zone

    created = None

    try:
        record_json = create_recordset(zone, "test_update_zone_id1", "A", [{"address": "1.1.1.1"}])
        create_response = client.create_recordset(record_json, status=202)
        created = client.wait_until_recordset_change_status(create_response, "Complete")["recordSet"]

        update = created
        update["ttl"] = update["ttl"] + 100
        update["zoneId"] = shared_zone_test_context.dummy_zone["id"]

        url = urljoin(client.index_url, "/zones/{0}/recordsets/{1}".format(zone["id"], update["id"]))
        response, error = client.make_request(url, "PUT", client.headers, json.dumps(update), not_found_ok=True,
                                              status=422)

        assert_that(error, is_("Cannot update RecordSet's zoneId attribute"))
    finally:
        if created:
            delete_result = client.delete_recordset(zone["id"], created["id"], status=202)
            client.wait_until_recordset_change_status(delete_result, "Complete")


def test_update_fails_when_payload_and_actual_zone_id_do_not_match(shared_zone_test_context):
    """
    Test that a 422 is returned if the zoneId in the body and the recordSets actual zoneId do not match
    """
    client = shared_zone_test_context.ok_vinyldns_client
    zone = shared_zone_test_context.ok_zone

    created = None
    try:
        record_json = create_recordset(zone, "test_update_zone_id", "A", [{"address": "1.1.1.1"}])
        create_response = client.create_recordset(record_json, status=202)
        created = client.wait_until_recordset_change_status(create_response, "Complete")["recordSet"]

        update = created
        update["zoneId"] = shared_zone_test_context.dummy_zone["id"]

        error = client.update_recordset(update, status=422)

        assert_that(error, is_("Cannot update RecordSet's zone ID."))
    finally:
        if created:
            delete_result = client.delete_recordset(zone["id"], created["id"], status=202)
            client.wait_until_recordset_change_status(delete_result, "Complete")


def test_update_owner_group_transfer_auto_approved(shared_zone_test_context):
    """
    Test auto approve ownerShip transfer, for shared zones
    """
    shared_client = shared_zone_test_context.shared_zone_vinyldns_client
    zone = shared_zone_test_context.shared_zone
    shared_group = shared_zone_test_context.shared_record_group
    ok_group = shared_zone_test_context.ok_group

    update_rs = None

    try:
        record_json = create_recordset(zone, "test_shared_admin_update_success", "A", [{"address": "1.1.1.1"}])
        record_json["ownerGroupId"] = shared_group["id"]
        create_response = shared_client.create_recordset(record_json, status=202)
        update = shared_client.wait_until_recordset_change_status(create_response, "Complete")["recordSet"]
        assert_that(update["ownerGroupId"], is_(shared_group["id"]))

        recordset_group_change_json = {"ownerShipTransferStatus": "AutoApproved",
                                       "requestedOwnerGroupId": ok_group["id"]}

        update["recordSetGroupChange"] = recordset_group_change_json
        update_response = shared_client.update_recordset(update, status=202)
        update_rs = shared_client.wait_until_recordset_change_status(update_response, "Complete")["recordSet"]
        assert_that(update_rs["recordSetGroupChange"], is_(recordset_group_change_json))
        assert_that(update_rs["ownerGroupId"], is_(ok_group["id"]))
    finally:
        if update_rs:
            delete_result = shared_client.delete_recordset(zone["id"], update_rs["id"], status=202)
            shared_client.wait_until_recordset_change_status(delete_result, "Complete")


def test_update_owner_group_transfer_request(shared_zone_test_context):
    """
    Test requesting ownerShip transfer, for shared zones
    """
    shared_client = shared_zone_test_context.shared_zone_vinyldns_client
    dummy_client = shared_zone_test_context.dummy_vinyldns_client
    zone = shared_zone_test_context.shared_zone
    shared_group = shared_zone_test_context.shared_record_group
    dummy_group = shared_zone_test_context.dummy_group

    update_rs = None

    try:
        record_json = create_recordset(zone, "test_shared_admin_update_success", "A", [{"address": "1.1.1.1"}])
        record_json["ownerGroupId"] = dummy_group["id"]

        create_response = dummy_client.create_recordset(record_json, status=202)
        update = dummy_client.wait_until_recordset_change_status(create_response, "Complete")["recordSet"]
        assert_that(update["ownerGroupId"], is_(dummy_group["id"]))

        recordset_group_change_json = {"ownerShipTransferStatus": "Requested",
                                       "requestedOwnerGroupId": shared_group["id"]}
        recordset_group_change_pending_review_json = {"ownerShipTransferStatus": "PendingReview",
                                                      "requestedOwnerGroupId": shared_group["id"]}
        update["recordSetGroupChange"] = recordset_group_change_json

        update_response = shared_client.update_recordset(update, status=202)
        update_rs = shared_client.wait_until_recordset_change_status(update_response, "Complete")["recordSet"]
        assert_that(update_rs["recordSetGroupChange"], is_(recordset_group_change_pending_review_json))
        assert_that(update_rs["ownerGroupId"], is_(dummy_group["id"]))

    finally:
        if update_rs:
            delete_result = shared_client.delete_recordset(zone["id"], update_rs["id"], status=202)
            shared_client.wait_until_recordset_change_status(delete_result, "Complete")


def test_update_request_owner_group_transfer_manually_approved(shared_zone_test_context):
    """
    Test approving ownerShip transfer request, for shared zones
    """
    shared_client = shared_zone_test_context.shared_zone_vinyldns_client
    ok_client = shared_zone_test_context.ok_vinyldns_client
    zone = shared_zone_test_context.shared_zone
    shared_group = shared_zone_test_context.shared_record_group
    ok_group = shared_zone_test_context.ok_group

    update_rs = None

    try:
        record_json = create_recordset(zone, "test_shared_admin_update_success", "A", [{"address": "1.1.1.1"}])
        record_json["ownerGroupId"] = shared_group["id"]

        create_response = shared_client.create_recordset(record_json, status=202)
        update = shared_client.wait_until_recordset_change_status(create_response, "Complete")["recordSet"]
        assert_that(update["ownerGroupId"], is_(shared_group["id"]))

        recordset_group_change_json = {"ownerShipTransferStatus": "Requested",
                                       "requestedOwnerGroupId": ok_group["id"]}
        recordset_group_change_pending_review_json = {"ownerShipTransferStatus": "PendingReview",
                                                      "requestedOwnerGroupId": ok_group["id"]}
        update["recordSetGroupChange"] = recordset_group_change_json

        update_response = ok_client.update_recordset(update, status=202)
        update_rs = ok_client.wait_until_recordset_change_status(update_response, "Complete")["recordSet"]
        assert_that(update_rs["recordSetGroupChange"], is_(recordset_group_change_pending_review_json))
        assert_that(update_rs["ownerGroupId"], is_(shared_group["id"]))

        recordset_group_change_json = {"ownerShipTransferStatus": "ManuallyApproved"}
        recordset_group_change_manually_approved_json = {"ownerShipTransferStatus": "ManuallyApproved",
                                                         "requestedOwnerGroupId": ok_group["id"]}
        update_rs["recordSetGroupChange"] = recordset_group_change_json
        update_rs_response = shared_client.update_recordset(update_rs, status=202)
        update_rs_ownership = shared_client.wait_until_recordset_change_status(update_rs_response, "Complete")[
            "recordSet"]
        assert_that(update_rs_ownership["recordSetGroupChange"], is_(recordset_group_change_manually_approved_json))
        assert_that(update_rs_ownership["ownerGroupId"], is_(ok_group["id"]))

    finally:
        if update_rs:
            delete_result = shared_client.delete_recordset(zone["id"], update_rs["id"], status=202)
            shared_client.wait_until_recordset_change_status(delete_result, "Complete")


def test_update_request_owner_group_transfer_manually_rejected(shared_zone_test_context):
    """
    Test rejecting ownerShip transfer request, for shared zones
    """
    shared_client = shared_zone_test_context.shared_zone_vinyldns_client
    ok_client = shared_zone_test_context.ok_vinyldns_client
    zone = shared_zone_test_context.shared_zone
    shared_group = shared_zone_test_context.shared_record_group
    ok_group = shared_zone_test_context.ok_group

    update_rs = None

    try:
        record_json = create_recordset(zone, "test_shared_admin_update_success", "A", [{"address": "1.1.1.1"}])
        record_json["ownerGroupId"] = shared_group["id"]

        create_response = shared_client.create_recordset(record_json, status=202)
        update = shared_client.wait_until_recordset_change_status(create_response, "Complete")["recordSet"]
        assert_that(update["ownerGroupId"], is_(shared_group["id"]))

        recordset_group_change_json = {"ownerShipTransferStatus": "Requested",
                                       "requestedOwnerGroupId": ok_group["id"]}
        recordset_group_change_pending_review_json = {"ownerShipTransferStatus": "PendingReview",
                                                      "requestedOwnerGroupId": ok_group["id"]}
        update["recordSetGroupChange"] = recordset_group_change_json

        update_response = ok_client.update_recordset(update, status=202)
        update_rs = ok_client.wait_until_recordset_change_status(update_response, "Complete")["recordSet"]
        assert_that(update_rs["recordSetGroupChange"], is_(recordset_group_change_pending_review_json))
        assert_that(update_rs["ownerGroupId"], is_(shared_group["id"]))

        recordset_group_change_json = {"ownerShipTransferStatus": "ManuallyRejected"}
        recordset_group_change_manually_rejected_json = {"ownerShipTransferStatus": "ManuallyRejected",
                                                         "requestedOwnerGroupId": ok_group["id"]}
        update_rs["recordSetGroupChange"] = recordset_group_change_json
        update_rs_response = shared_client.update_recordset(update_rs, status=202)
        update_rs_ownership = shared_client.wait_until_recordset_change_status(update_rs_response, "Complete")[
            "recordSet"]
        assert_that(update_rs_ownership["recordSetGroupChange"], is_(recordset_group_change_manually_rejected_json))
        assert_that(update_rs_ownership["ownerGroupId"], is_(shared_group["id"]))

    finally:
        if update_rs:
            delete_result = shared_client.delete_recordset(zone["id"], update_rs["id"], status=202)
            shared_client.wait_until_recordset_change_status(delete_result, "Complete")


def test_update_request_owner_group_transfer_cancelled(shared_zone_test_context):
    """
    Test cancelling ownerShip transfer request
    """
    shared_client = shared_zone_test_context.shared_zone_vinyldns_client
    ok_client = shared_zone_test_context.ok_vinyldns_client
    zone = shared_zone_test_context.shared_zone
    shared_group = shared_zone_test_context.shared_record_group
    ok_group = shared_zone_test_context.ok_group

    update_rs = None

    try:
        record_json = create_recordset(zone, "test_shared_admin_update_success", "A", [{"address": "1.1.1.1"}])
        record_json["ownerGroupId"] = shared_group["id"]

        create_response = shared_client.create_recordset(record_json, status=202)
        update = shared_client.wait_until_recordset_change_status(create_response, "Complete")["recordSet"]
        assert_that(update["ownerGroupId"], is_(shared_group["id"]))

        recordset_group_change_json = {"ownerShipTransferStatus": "Requested",
                                       "requestedOwnerGroupId": ok_group["id"]}
        recordset_group_change_pending_review_json = {"ownerShipTransferStatus": "PendingReview",
                                                      "requestedOwnerGroupId": ok_group["id"]}
        update["recordSetGroupChange"] = recordset_group_change_json

        update_response = ok_client.update_recordset(update, status=202)
        update_rs = ok_client.wait_until_recordset_change_status(update_response, "Complete")["recordSet"]
        assert_that(update_rs["recordSetGroupChange"], is_(recordset_group_change_pending_review_json))
        assert_that(update_rs["ownerGroupId"], is_(shared_group["id"]))

        recordset_group_change_json = {"ownerShipTransferStatus": "Cancelled"}
        recordset_group_change_cancelled_json = {"ownerShipTransferStatus": "Cancelled",
                                                 "requestedOwnerGroupId": ok_group["id"]}
        update_rs["recordSetGroupChange"] = recordset_group_change_json
        update_rs_response = ok_client.update_recordset(update_rs, status=202)
        update_rs_ownership = ok_client.wait_until_recordset_change_status(update_rs_response, "Complete")["recordSet"]
        assert_that(update_rs_ownership["recordSetGroupChange"], is_(recordset_group_change_cancelled_json))
        assert_that(update_rs_ownership["ownerGroupId"], is_(shared_group["id"]))

    finally:
        if update_rs:
            delete_result = shared_client.delete_recordset(zone["id"], update_rs["id"], status=202)
            shared_client.wait_until_recordset_change_status(delete_result, "Complete")


def test_update_owner_group_transfer_approval_to_group_a_user_is_not_in_fails(shared_zone_test_context):
    """
    Test approving ownerShip transfer request, for user not a member of owner group
    """
    shared_client = shared_zone_test_context.shared_zone_vinyldns_client
    dummy_client = shared_zone_test_context.dummy_vinyldns_client
    zone = shared_zone_test_context.shared_zone
    shared_group = shared_zone_test_context.shared_record_group
    dummy_group = shared_zone_test_context.dummy_group

    update_rs = None

    try:
        record_json = create_recordset(zone, "test_shared_admin_update_success", "A", [{"address": "1.1.1.1"}])
        record_json["ownerGroupId"] = dummy_group["id"]

        create_response = dummy_client.create_recordset(record_json, status=202)
        update = dummy_client.wait_until_recordset_change_status(create_response, "Complete")["recordSet"]
        assert_that(update["ownerGroupId"], is_(dummy_group["id"]))

        recordset_group_change_json = {"ownerShipTransferStatus": "Requested",
                                       "requestedOwnerGroupId": shared_group["id"]}
        recordset_group_change_pending_review_json = {"ownerShipTransferStatus": "PendingReview",
                                                      "requestedOwnerGroupId": shared_group["id"]}
        update["recordSetGroupChange"] = recordset_group_change_json

        update_response = shared_client.update_recordset(update, status=202)
        update_rs = shared_client.wait_until_recordset_change_status(update_response, "Complete")["recordSet"]
        assert_that(update_rs["recordSetGroupChange"], is_(recordset_group_change_pending_review_json))
        assert_that(update_rs["ownerGroupId"], is_(dummy_group["id"]))

        recordset_group_change_approved_json = {"ownerShipTransferStatus": "ManuallyApproved"}

        update_rs["recordSetGroupChange"] = recordset_group_change_approved_json
        error = shared_client.update_recordset(update_rs, status=422)
        assert_that(error, is_(f"User not in record owner group with id \"{dummy_group['id']}\""))

    finally:
        if update_rs:
            delete_result = shared_client.delete_recordset(zone["id"], update_rs["id"], status=202)
            shared_client.wait_until_recordset_change_status(delete_result, "Complete")


def test_update_owner_group_transfer_reject_to_group_a_user_is_not_in_fails(shared_zone_test_context):
    """
    Test rejecting ownerShip transfer request, for user not a member of owner group
    """
    shared_client = shared_zone_test_context.shared_zone_vinyldns_client
    dummy_client = shared_zone_test_context.dummy_vinyldns_client
    zone = shared_zone_test_context.shared_zone
    shared_group = shared_zone_test_context.shared_record_group
    dummy_group = shared_zone_test_context.dummy_group

    update_rs = None

    try:
        record_json = create_recordset(zone, "test_shared_admin_update_success", "A", [{"address": "1.1.1.1"}])
        record_json["ownerGroupId"] = dummy_group["id"]

        create_response = dummy_client.create_recordset(record_json, status=202)
        update = dummy_client.wait_until_recordset_change_status(create_response, "Complete")["recordSet"]
        assert_that(update["ownerGroupId"], is_(dummy_group["id"]))

        recordset_group_change_json = {"ownerShipTransferStatus": "Requested",
                                       "requestedOwnerGroupId": shared_group["id"]}
        recordset_group_change_pending_review_json = {"ownerShipTransferStatus": "PendingReview",
                                                      "requestedOwnerGroupId": shared_group["id"]}
        update["recordSetGroupChange"] = recordset_group_change_json

        update_response = shared_client.update_recordset(update, status=202)
        update_rs = shared_client.wait_until_recordset_change_status(update_response, "Complete")["recordSet"]
        assert_that(update_rs["recordSetGroupChange"], is_(recordset_group_change_pending_review_json))
        assert_that(update_rs["ownerGroupId"], is_(dummy_group["id"]))

        recordset_group_change_approved_json = {"ownerShipTransferStatus": "ManuallyRejected"}
        update_rs["recordSetGroupChange"] = recordset_group_change_approved_json
        error = shared_client.update_recordset(update_rs, status=422)
        assert_that(error, is_(f"User not in record owner group with id \"{dummy_group['id']}\""))

    finally:
        if update_rs:
            delete_result = shared_client.delete_recordset(zone["id"], update_rs["id"], status=202)
            shared_client.wait_until_recordset_change_status(delete_result, "Complete")


def test_update_owner_group_transfer_auto_approved_to_group_a_user_is_not_in_fails(shared_zone_test_context):
    """
    Test approving ownerShip transfer request, for user not a member of owner group
    """
    shared_client = shared_zone_test_context.shared_zone_vinyldns_client
    dummy_client = shared_zone_test_context.dummy_vinyldns_client
    zone = shared_zone_test_context.shared_zone
    shared_group = shared_zone_test_context.shared_record_group
    dummy_group = shared_zone_test_context.dummy_group

    update_rs = None

    try:
        record_json = create_recordset(zone, "test_shared_admin_update_success", "A", [{"address": "1.1.1.1"}])
        record_json["ownerGroupId"] = dummy_group["id"]

        create_response = dummy_client.create_recordset(record_json, status=202)
        update = dummy_client.wait_until_recordset_change_status(create_response, "Complete")["recordSet"]
        assert_that(update["ownerGroupId"], is_(dummy_group["id"]))

        recordset_group_change_json = {"ownerShipTransferStatus": "Requested",
                                       "requestedOwnerGroupId": shared_group["id"]}
        recordset_group_change_pending_review_json = {"ownerShipTransferStatus": "PendingReview",
                                                      "requestedOwnerGroupId": shared_group["id"]}
        update["recordSetGroupChange"] = recordset_group_change_json

        update_response = shared_client.update_recordset(update, status=202)
        update_rs = shared_client.wait_until_recordset_change_status(update_response, "Complete")["recordSet"]
        assert_that(update_rs["recordSetGroupChange"], is_(recordset_group_change_pending_review_json))
        assert_that(update_rs["ownerGroupId"], is_(dummy_group["id"]))

        recordset_group_change_approved_json = {"ownerShipTransferStatus": "AutoApproved"}

        update_rs["recordSetGroupChange"] = recordset_group_change_approved_json
        error = shared_client.update_recordset(update_rs, status=422)
        assert_that(error, is_(f"Record owner group with id \"{dummy_group['id']}\" not found"))

    finally:
        if update_rs:
            delete_result = shared_client.delete_recordset(zone["id"], update_rs["id"], status=202)
            shared_client.wait_until_recordset_change_status(delete_result, "Complete")


def test_update_owner_group_transfer_approved_when_request_cancelled_in_fails(shared_zone_test_context):
    """
    Test approving ownerShip transfer, for cancelled request
    """
    shared_client = shared_zone_test_context.shared_zone_vinyldns_client
    ok_client = shared_zone_test_context.ok_vinyldns_client
    zone = shared_zone_test_context.shared_zone
    shared_group = shared_zone_test_context.shared_record_group
    ok_group = shared_zone_test_context.ok_group

    update_rs = None

    try:
        record_json = create_recordset(zone, "test_shared_admin_update_success", "A", [{"address": "1.1.1.1"}])
        record_json["ownerGroupId"] = shared_group["id"]

        create_response = shared_client.create_recordset(record_json, status=202)
        update = shared_client.wait_until_recordset_change_status(create_response, "Complete")["recordSet"]
        assert_that(update["ownerGroupId"], is_(shared_group["id"]))

        recordset_group_change_json = {"ownerShipTransferStatus": "Requested",
                                       "requestedOwnerGroupId": ok_group["id"]}
        recordset_group_change_pending_review_json = {"ownerShipTransferStatus": "PendingReview",
                                                      "requestedOwnerGroupId": ok_group["id"]}
        update["recordSetGroupChange"] = recordset_group_change_json

        update_response = ok_client.update_recordset(update, status=202)
        update_rs = ok_client.wait_until_recordset_change_status(update_response, "Complete")["recordSet"]
        assert_that(update_rs["recordSetGroupChange"], is_(recordset_group_change_pending_review_json))
        assert_that(update_rs["ownerGroupId"], is_(shared_group["id"]))

        recordset_group_change_json = {"ownerShipTransferStatus": "Cancelled"}
        recordset_group_change_cancelled_json = {"ownerShipTransferStatus": "Cancelled",
                                                 "requestedOwnerGroupId": ok_group["id"]}
        update_rs["recordSetGroupChange"] = recordset_group_change_json
        update_rs_response = ok_client.update_recordset(update_rs, status=202)
        update_rs_ownership = ok_client.wait_until_recordset_change_status(update_rs_response, "Complete")["recordSet"]
        assert_that(update_rs_ownership["recordSetGroupChange"], is_(recordset_group_change_cancelled_json))
        assert_that(update_rs_ownership["ownerGroupId"], is_(shared_group["id"]))

        recordset_group_change_json = {"ownerShipTransferStatus": "ManuallyApproved"}

        update_rs["recordSetGroupChange"] = recordset_group_change_json
        error = ok_client.update_recordset(update_rs, status=422)
        assert_that(error, is_("Cannot update RecordSet OwnerShip Status when request is cancelled."))

    finally:
        if update_rs:
            delete_result = shared_client.delete_recordset(zone["id"], update_rs["id"], status=202)
            shared_client.wait_until_recordset_change_status(delete_result, "Complete")


def test_update_owner_group_transfer_rejected_when_request_cancelled_in_fails(shared_zone_test_context):
    """
    Test rejecting ownerShip transfer, for cancelled request
    """
    shared_client = shared_zone_test_context.shared_zone_vinyldns_client
    ok_client = shared_zone_test_context.ok_vinyldns_client
    zone = shared_zone_test_context.shared_zone
    shared_group = shared_zone_test_context.shared_record_group
    ok_group = shared_zone_test_context.ok_group

    update_rs = None

    try:
        record_json = create_recordset(zone, "test_shared_admin_update_success", "A", [{"address": "1.1.1.1"}])
        record_json["ownerGroupId"] = shared_group["id"]

        create_response = shared_client.create_recordset(record_json, status=202)
        update = shared_client.wait_until_recordset_change_status(create_response, "Complete")["recordSet"]
        assert_that(update["ownerGroupId"], is_(shared_group["id"]))

        recordset_group_change_json = {"ownerShipTransferStatus": "Requested",
                                       "requestedOwnerGroupId": ok_group["id"]}
        recordset_group_change_pending_review_json = {"ownerShipTransferStatus": "PendingReview",
                                                      "requestedOwnerGroupId": ok_group["id"]}
        update["recordSetGroupChange"] = recordset_group_change_json

        update_response = ok_client.update_recordset(update, status=202)
        update_rs = ok_client.wait_until_recordset_change_status(update_response, "Complete")["recordSet"]
        assert_that(update_rs["recordSetGroupChange"], is_(recordset_group_change_pending_review_json))
        assert_that(update_rs["ownerGroupId"], is_(shared_group["id"]))

        recordset_group_change_json = {"ownerShipTransferStatus": "Cancelled"}
        recordset_group_change_cancelled_json = {"ownerShipTransferStatus": "Cancelled",
                                                 "requestedOwnerGroupId": ok_group["id"]}
        update_rs["recordSetGroupChange"] = recordset_group_change_json
        update_rs_response = ok_client.update_recordset(update_rs, status=202)
        update_rs_ownership = ok_client.wait_until_recordset_change_status(update_rs_response, "Complete")["recordSet"]
        assert_that(update_rs_ownership["recordSetGroupChange"], is_(recordset_group_change_cancelled_json))
        assert_that(update_rs_ownership["ownerGroupId"], is_(shared_group["id"]))

        recordset_group_change_json = {"ownerShipTransferStatus": "ManuallyRejected"}

        update_rs["recordSetGroupChange"] = recordset_group_change_json
        error = ok_client.update_recordset(update_rs, status=422)
        assert_that(error, is_("Cannot update RecordSet OwnerShip Status when request is cancelled."))

    finally:
        if update_rs:
            delete_result = shared_client.delete_recordset(zone["id"], update_rs["id"], status=202)
            shared_client.wait_until_recordset_change_status(delete_result, "Complete")


def test_update_owner_group_transfer_auto_approved_when_request_cancelled_in_fails(shared_zone_test_context):
    """
    Test auto_approving ownerShip transfer, for cancelled request
    """
    shared_client = shared_zone_test_context.shared_zone_vinyldns_client
    ok_client = shared_zone_test_context.ok_vinyldns_client
    zone = shared_zone_test_context.shared_zone
    shared_group = shared_zone_test_context.shared_record_group
    ok_group = shared_zone_test_context.ok_group

    update_rs = None

    try:
        record_json = create_recordset(zone, "test_shared_admin_update_success", "A", [{"address": "1.1.1.1"}])
        record_json["ownerGroupId"] = shared_group["id"]

        create_response = shared_client.create_recordset(record_json, status=202)
        update = shared_client.wait_until_recordset_change_status(create_response, "Complete")["recordSet"]
        assert_that(update["ownerGroupId"], is_(shared_group["id"]))

        recordset_group_change_json = {"ownerShipTransferStatus": "Requested",
                                       "requestedOwnerGroupId": ok_group["id"]}
        recordset_group_change_pending_review_json = {"ownerShipTransferStatus": "PendingReview",
                                                      "requestedOwnerGroupId": ok_group["id"]}
        update["recordSetGroupChange"] = recordset_group_change_json

        update_response = ok_client.update_recordset(update, status=202)
        update_rs = ok_client.wait_until_recordset_change_status(update_response, "Complete")["recordSet"]
        assert_that(update_rs["recordSetGroupChange"], is_(recordset_group_change_pending_review_json))
        assert_that(update_rs["ownerGroupId"], is_(shared_group["id"]))

        recordset_group_change_json = {"ownerShipTransferStatus": "Cancelled"}
        recordset_group_change_cancelled_json = {"ownerShipTransferStatus": "Cancelled",
                                                 "requestedOwnerGroupId": ok_group["id"]}
        update_rs["recordSetGroupChange"] = recordset_group_change_json
        update_rs_response = ok_client.update_recordset(update_rs, status=202)
        update_rs_ownership = ok_client.wait_until_recordset_change_status(update_rs_response, "Complete")["recordSet"]
        assert_that(update_rs_ownership["recordSetGroupChange"], is_(recordset_group_change_cancelled_json))
        assert_that(update_rs_ownership["ownerGroupId"], is_(shared_group["id"]))

        recordset_group_change_json = {"ownerShipTransferStatus": "AutoApproved"}

        update_rs["recordSetGroupChange"] = recordset_group_change_json
        error = ok_client.update_recordset(update_rs, status=422)
        assert_that(error, is_("Cannot update RecordSet OwnerShip Status when request is cancelled."))

    finally:
        if update_rs:
            delete_result = shared_client.delete_recordset(zone["id"], update_rs["id"], status=202)
            shared_client.wait_until_recordset_change_status(delete_result, "Complete")


def test_update_owner_group_transfer_on_non_shared_zones_in_fails(shared_zone_test_context):
    """
    Test that requesting ownerShip transfer for non shared zones
    """
    shared_client = shared_zone_test_context.shared_zone_vinyldns_client
    ok_client = shared_zone_test_context.ok_vinyldns_client
    shared_group = shared_zone_test_context.shared_record_group
    ok_zone = shared_zone_test_context.ok_zone

    update_rs = None

    try:
        record_json = create_recordset(ok_zone, "test_update_success", "A", [{"address": "1.1.1.1"}])

        create_response = ok_client.create_recordset(record_json, status=202)
        update = ok_client.wait_until_recordset_change_status(create_response, "Complete")["recordSet"]

        recordset_group_change_json = {"ownerShipTransferStatus": "Requested",
                                       "requestedOwnerGroupId": shared_group["id"]}
        update["recordSetGroupChange"] = recordset_group_change_json

        error = shared_client.update_recordset(update, status=422)
        assert_that(error, is_("Cannot update RecordSet OwnerShip Status when zone is not shared."))

    finally:
        if update_rs:
            delete_result = shared_client.delete_recordset(zone["id"], update_rs["id"], status=202)
            shared_client.wait_until_recordset_change_status(delete_result, "Complete")


def test_update_owner_group_transfer_and_ttl_on_user_not_in_owner_group_in_fails(shared_zone_test_context):
    """
    Test that updating record "i.e.ttl" with requesting ownerShip transfer, where user not in the member of the owner group
    """
    shared_client = shared_zone_test_context.shared_zone_vinyldns_client
    ok_client = shared_zone_test_context.ok_vinyldns_client
    zone = shared_zone_test_context.shared_zone
    shared_group = shared_zone_test_context.shared_record_group
    ok_group = shared_zone_test_context.ok_group
    update_rs = None

    try:
        record_json = create_recordset(zone, "test_shared_admin_update_success", "A", [{"address": "1.1.1.1"}])
        record_json["ownerGroupId"] = shared_group["id"]

        create_response = shared_client.create_recordset(record_json, status=202)
        update = shared_client.wait_until_recordset_change_status(create_response, "Complete")["recordSet"]
        assert_that(update["ownerGroupId"], is_(shared_group["id"]))

        recordset_group_change_json = {"ownerShipTransferStatus": "Requested",
                                       "requestedOwnerGroupId": ok_group["id"]}
        update["recordSetGroupChange"] = recordset_group_change_json
        update["ttl"] = update["ttl"] + 100

        error = ok_client.update_recordset(update, status=422)
        assert_that(error, is_(f"Cannot update RecordSet's if user not a member of ownership group. User can only "
                               "request for ownership transfer"))

    finally:
        if update_rs:
            delete_result = shared_client.delete_recordset(zone["id"], update_rs["id"], status=202)
            shared_client.wait_until_recordset_change_status(delete_result, "Complete")
<|MERGE_RESOLUTION|>--- conflicted
+++ resolved
@@ -1602,13 +1602,7 @@
         ]
         update_response = client.update_recordset(update_rs, status=202)
         response = client.wait_until_recordset_change_status(update_response, "Failed")
-<<<<<<< HEAD
-        assert_that(response["systemMessage"],
-                    is_(f"Failed validating update to DNS for change \"{response['id']}\": \"{a_rs['name']}\": "
-                        f"This record set is out of sync with the DNS backend; sync this zone before attempting to update this record set."))
-=======
         assert_that(response["systemMessage"], is_(f"This record set is out of sync with the DNS backend. Sync this zone before attempting to update this record set."))
->>>>>>> 4b16996e
     finally:
         try:
             delete_result = client.delete_recordset(zone["id"], create_rs["id"], status=202)
