/*
 * Copyright 2018 Comcast Cable Communications Management, LLC
 *
 * Licensed under the Apache License, Version 2.0 (the "License");
 * you may not use this file except in compliance with the License.
 * You may obtain a copy of the License at
 *
 *     http://www.apache.org/licenses/LICENSE-2.0
 *
 * Unless required by applicable law or agreed to in writing, software
 * distributed under the License is distributed on an "AS IS" BASIS,
 * WITHOUT WARRANTIES OR CONDITIONS OF ANY KIND, either express or implied.
 * See the License for the specific language governing permissions and
 * limitations under the License.
 */

package vinyldns.api.engine

import cats.effect.{ContextShift, IO, Timer}
import cats.implicits._
import org.slf4j.LoggerFactory
import scalikejdbc.DB
import vinyldns.api.backend.dns.DnsProtocol.TryAgain
import vinyldns.api.domain.record.RecordSetChangeGenerator
import vinyldns.api.domain.record.RecordSetHelpers._
import vinyldns.core.Messages._
import vinyldns.core.domain.backend.{Backend, BackendResponse}
import vinyldns.core.domain.batch.{BatchChangeRepository, SingleChange}
import vinyldns.core.domain.record._
import vinyldns.core.domain.zone.Zone
import vinyldns.mysql.TransactionProvider

object RecordSetChangeHandler extends TransactionProvider {

  private val logger = LoggerFactory.getLogger("vinyldns.api.engine.RecordSetChangeHandler")
  private implicit val cs: ContextShift[IO] =
    IO.contextShift(scala.concurrent.ExecutionContext.global)

  private val outOfSyncFailureMessage: String = "This record set is out of sync with the DNS backend; sync this zone before attempting to update this record set."
  private val incompatibleRecordFailureMessage: String = "Incompatible record in DNS."
  private val syncZoneMessage: String = "This record set is out of sync with the DNS backend. Sync this zone before attempting to update this record set."
  private val recordConflictMessage: String = "Conflict due to the record having the same name as an NS record in the same zone. Please create the record using the DNS service the NS record has been delegated to (ex. AWS r53), or use a different record name."

  final case class Requeue(change: RecordSetChange) extends Throwable

  def apply(
             recordSetRepository: RecordSetRepository,
             recordChangeRepository: RecordChangeRepository,
             recordSetCacheRepository: RecordSetCacheRepository,
             batchChangeRepository: BatchChangeRepository
  )(implicit timer: Timer[IO]): (Backend, RecordSetChange) => IO[RecordSetChange] =
    (conn, recordSetChange) => {
      process(
        recordSetRepository,
        recordChangeRepository,
        recordSetCacheRepository,
        batchChangeRepository,
        conn,
        recordSetChange
      )
    }

  def process(
               recordSetRepository: RecordSetRepository,
               recordChangeRepository: RecordChangeRepository,
               recordSetCacheRepository: RecordSetCacheRepository,
               batchChangeRepository: BatchChangeRepository,
               conn: Backend,
               recordSetChange: RecordSetChange
  )(implicit timer: Timer[IO]): IO[RecordSetChange] =
    for {
      wildCardExists <- wildCardExistsForRecord(recordSetChange.recordSet, recordSetRepository)
      completedState <- fsm(
        Pending(recordSetChange),
        conn,
        wildCardExists,
        recordSetRepository,
        recordChangeRepository,
        recordSetCacheRepository
      )
      changeSet = ChangeSet(completedState.change).complete(completedState.change)
      _ <- saveChangeSet(recordSetRepository, recordChangeRepository,recordSetCacheRepository, batchChangeRepository, recordSetChange, completedState, changeSet)
    } yield completedState.change

  def saveChangeSet(
                     recordSetRepository: RecordSetRepository,
                     recordChangeRepository: RecordChangeRepository,
                     recordSetCacheRepository: RecordSetCacheRepository,
                     batchChangeRepository: BatchChangeRepository,
                     recordSetChange: RecordSetChange,
                     completedState: ProcessorState,
                     changeSet: ChangeSet
  ): IO[Unit] =
    executeWithinTransaction { db: DB =>
      for {
       _ <-  recordSetRepository.apply(db, changeSet)
       _ <-  recordChangeRepository.save(db, changeSet)
       _ <-  recordSetCacheRepository.save(db, changeSet)
       // Update single changes within this transaction to rollback the changes made to recordset and record change repo
       // when exception occurs while updating single changes
       singleBatchChanges <- batchChangeRepository.getSingleChanges(
         recordSetChange.singleBatchChangeIds
       )
       singleChangeStatusUpdates = updateBatchStatuses(singleBatchChanges, completedState.change)
       _ <- batchChangeRepository.updateSingleChanges(singleChangeStatusUpdates)
      } yield ()
    }

  def updateBatchStatuses(
      singleChanges: List[SingleChange],
      recordSetChange: RecordSetChange
  ): List[SingleChange] =
    recordSetChange.status match {
      case RecordSetChangeStatus.Complete =>
        singleChanges.map(_.complete(recordSetChange.id, recordSetChange.recordSet.id))
      case RecordSetChangeStatus.Failed =>
        singleChanges.map(_.withProcessingError(recordSetChange.systemMessage, recordSetChange.id))
      case _ => singleChanges
    }

  private sealed trait ProcessorState {
    def change: RecordSetChange
  }

  private final case class Pending(change: RecordSetChange) extends ProcessorState

  private final case class Validated(change: RecordSetChange) extends ProcessorState

  private final case class Applied(change: RecordSetChange) extends ProcessorState

  private final case class Verified(change: RecordSetChange) extends ProcessorState

  private final case class Completed(change: RecordSetChange) extends ProcessorState

  private final case class Retrying(change: RecordSetChange) extends ProcessorState

  private case class ProcessingError(message: String)

  sealed trait ProcessingStatus

  // Failure to process change. Abort processing.
  final case class Failure(change: RecordSetChange, message: String) extends ProcessingStatus

  // Change has already been applied. Abort processing and return successful response to user.
  final case class AlreadyApplied(change: RecordSetChange) extends ProcessingStatus

  // Change can proceed to the next state of processing. In the Verified ProcessorState,
  // ReadyToApply will attempt to retry until max retries limit is reached,
  // at which point the response will be returned.
  final case class ReadyToApply(change: RecordSetChange) extends ProcessingStatus

  // Failure to process change. Permitted to retry.
  final case class Retry(change: RecordSetChange) extends ProcessingStatus

  def syncAndGetProcessingStatusFromDnsBackend(
                                                change: RecordSetChange,
                                                conn: Backend,
                                                recordSetRepository: RecordSetRepository,
                                                recordChangeRepository: RecordChangeRepository,
                                                recordSetCacheRepository: RecordSetCacheRepository,
                                                performSync: Boolean = false
  ): IO[ProcessingStatus] = {
    def isDnsMatch(dnsResult: List[RecordSet], recordSet: RecordSet, zoneName: String): Boolean =
      dnsResult.exists(matches(_, recordSet, zoneName))

    // Determine processing status by comparing request against disposition of DNS backend
    def getProcessingStatus(
        change: RecordSetChange,
        existingRecords: List[RecordSet]
    ): IO[ProcessingStatus] = IO {
      change.changeType match {
        case RecordSetChangeType.Create =>
          if (existingRecords.isEmpty) ReadyToApply(change)
          else if (isDnsMatch(existingRecords, change.recordSet, change.zone.name))
            AlreadyApplied(change)
<<<<<<< HEAD
          else Failure(change, IncompatibleRecordMsg)
=======
          else Failure(change, incompatibleRecordFailureMessage)
>>>>>>> 4601b6d7

        case RecordSetChangeType.Update =>
          if (isDnsMatch(existingRecords, change.recordSet, change.zone.name))
          AlreadyApplied(change)
          else {
            // record must not exist in the DNS backend, or be synced if it exists
            val canApply = existingRecords.isEmpty ||
              change.updates.exists(oldRs => isDnsMatch(existingRecords, oldRs, change.zone.name))

            if (canApply) ReadyToApply(change)
            else
              Failure(
                change,
<<<<<<< HEAD
                OutOfSyncMsg
=======
                outOfSyncFailureMessage
>>>>>>> 4601b6d7
              )
          }

        case RecordSetChangeType.Delete =>
          if (existingRecords.nonEmpty) ReadyToApply(change) // we have a record set, move forward
          else AlreadyApplied(change) // we did not find the record set, so already applied
      }
    }

    conn.resolve(change.recordSet.name, change.zone.name, change.recordSet.typ).attempt.flatMap {
      case Right(existingRecords) =>
        if (performSync) {
          for {
            dnsBackendRRSet <- syncAgainstDnsBackend(
              change,
              existingRecords,
              recordSetRepository,
              recordChangeRepository,
              recordSetCacheRepository
            )
            processingStatus <- getProcessingStatus(change, dnsBackendRRSet)
          } yield processingStatus
        } else {
          getProcessingStatus(change, existingRecords)
        }
      case Left(_: TryAgain) => IO(Retry(change))
      case Left(error) => IO(Failure(change, error.getMessage))
    }
  }

  private def fsm(
      state: ProcessorState,
      conn: Backend,
      wildcardExists: Boolean,
      recordSetRepository: RecordSetRepository,
      recordChangeRepository: RecordChangeRepository,
      recordSetCacheRepository: RecordSetCacheRepository
  )(
      implicit timer: Timer[IO]
  ): IO[ProcessorState] = {

    /**
      * If there is a wildcard record with the same type, then we skip validation and verification steps.
      *
      * This is because DNS query will yield a false positive (that the record already exists even though
      * it does not.
      *
      * There is no way to know if the response is due to a wildcard record or if it is due to a
      * real record existing.  The only check we can perform is to bypass the validate step
      * if there is a wild card record.
      *
      * We also skip verification for NS records.  We cannot create delegations for zones hosted on the
      * same ANS if we attempt to validate NS records
      */
    def bypassValidation(
        skip: => ProcessorState
    )(orElse: => IO[ProcessorState]): IO[ProcessorState] = {
      val toRun =
        if (wildcardExists || state.change.recordSet.typ == RecordType.NS) IO.pure(skip) else orElse

      toRun.flatMap(
        fsm(
          _,
          conn,
          wildcardExists,
          recordSetRepository,
          recordChangeRepository,
          recordSetCacheRepository
        )
      )
    }

    state match {
      case Pending(change) =>
        logger.info(s"CHANGE PENDING; ${getChangeLog(change)}")
        bypassValidation(Validated(change))(
          orElse = validate(
            change,
            conn,
            recordSetRepository,
            recordChangeRepository,
            recordSetCacheRepository
          )
        )

      case Validated(change) =>
        logger.info(s"CHANGE VALIDATED; ${getChangeLog(change)}")
        apply(change, conn).flatMap(
          fsm(
            _,
            conn,
            wildcardExists,
            recordSetRepository,
            recordChangeRepository,
            recordSetCacheRepository
          )
        )

      case Applied(change) =>
        logger.info(s"CHANGE APPLIED; ${getChangeLog(change)}")
        bypassValidation(Verified(change.successful))(
          orElse = verify(
            change,
            conn,
            recordSetRepository,
            recordChangeRepository,
            recordSetCacheRepository
          )
        )

      case Verified(change) =>
        logger.info(s"CHANGE VERIFIED; ${getChangeLog(change)}")
        // if we got here, we are good.  Note: Complete could still mean that the change failed
        IO.pure(Completed(change))

      case done: Completed =>
        logger.info(s"CHANGE COMPLETED; ${getChangeLog(done.change)}")
        IO.pure(done)

      case Retrying(change) =>
        logger.info(s"CHANGE RETRYING; ${getChangeLog(change)}")
        IO.raiseError(Requeue(change))
    }
  }

  private def syncAgainstDnsBackend(
                                     change: RecordSetChange,
                                     dnsBackendRRSet: List[RecordSet],
                                     recordSetRepository: RecordSetRepository,
                                     recordChangeRepository: RecordChangeRepository,
                                     recordSetCacheRepository: RecordSetCacheRepository
  ): IO[List[RecordSet]] = {

    /*
     * Sync current VinylDNS disposition of DNS records against DNS backend for the following conditions:
     * - Create record from database for DELETE or UPDATE request if missing in database but exists in DNS backend
     * - Delete record from database for ADD request if exists in database but does not exist in DNS backend
     */
    def syncDnsBackendRRSet(
                             storedRRSet: Option[RecordSet],
                             dnsBackendRRSet: Option[RecordSet],
                             zone: Zone,
                             recordSetRepository: RecordSetRepository,
                             recordChangeRepository: RecordChangeRepository,
                             recordSetCacheRepository: RecordSetCacheRepository
    ): IO[Unit] = {
      val recordSetToSync = (storedRRSet, dnsBackendRRSet) match {
        case (Some(savedRs), None) if change.changeType == RecordSetChangeType.Create =>
          Some(RecordSetChangeGenerator.forRecordSyncDelete(savedRs, zone))
        case (None, Some(existingRs))
            if change.changeType == RecordSetChangeType.Delete ||
              change.changeType == RecordSetChangeType.Update =>
          Some(RecordSetChangeGenerator.forRecordSyncAdd(existingRs, zone))
        case _ => None
      }

      // Generate record set and record set change to store
      recordSetToSync
        .map { rsc =>
          val changeSet = ChangeSet(rsc)

          executeWithinTransaction { db: DB =>
            for {
              _ <-  recordSetRepository.apply(db, changeSet)
              _ <-  recordChangeRepository.save(db, changeSet)
              _ <-  recordSetCacheRepository.save(db, changeSet)

            } yield ()
          }
        }
        .getOrElse(IO.unit)
    }

    for {
      storedRRSet <- recordSetRepository
        .getRecordSetsByName(change.zoneId, change.recordSet.name)
      _ <- syncDnsBackendRRSet(
        storedRRSet.find(_.typ == change.recordSet.typ),
        dnsBackendRRSet.headOption,
        change.zone,
        recordSetRepository,
        recordChangeRepository,
        recordSetCacheRepository
      )
    } yield dnsBackendRRSet
  }

  /* Step 1: Validate the change hasn't already been applied */
  private def validate(
                        change: RecordSetChange,
                        conn: Backend,
                        recordSetRepository: RecordSetRepository,
                        recordChangeRepository: RecordChangeRepository,
                        recordSetCacheRepository: RecordSetCacheRepository
  ): IO[ProcessorState] =
    syncAndGetProcessingStatusFromDnsBackend(
      change,
      conn,
      recordSetRepository,
      recordChangeRepository,
      recordSetCacheRepository
    ).map {
      case AlreadyApplied(_) => Completed(change.successful)
      case ReadyToApply(_) => Validated(change)
      case Failure(_, message) =>
<<<<<<< HEAD
        Completed(
          change.failed(
            UpdateValidateMsg.format(change.id, change.recordSet.name, message)
=======
        if(message == outOfSyncFailureMessage || message == incompatibleRecordFailureMessage){
          Completed(
            change.failed(
              syncZoneMessage
            )
>>>>>>> 4601b6d7
          )
        } else if (message == "referral") {
          Completed(
            change.failed(
              recordConflictMessage
            )
          )
        } else {
          Completed(
            change.failed(
              s"""Failed validating update to DNS for change "${change.id}": "${change.recordSet.name}": """ + message
            )
          )
        }
      case Retry(_) => Retrying(change)
    }

  /* Step 2: Apply the change to the dns backend */
  private def apply(change: RecordSetChange, conn: Backend): IO[ProcessorState] =
    conn.applyChange(change).attempt.map {
      case Right(BackendResponse.Retry(_)) =>
        Retrying(change)
      case Right(BackendResponse.NoError(_)) =>
        Applied(change)
      case Left(error) =>
        Completed(
          change.failed(
            UpdateApplyMsg.format(change.id, change.recordSet.name, error.getMessage)
          )
        )
    }

  /* Step 3: Verify the record was created. If the ProcessorState is applied or failed we requeue the record.*/
  private def verify(
      change: RecordSetChange,
      conn: Backend,
      recordSetRepository: RecordSetRepository,
      recordChangeRepository: RecordChangeRepository,
      recordSetCacheRepository: RecordSetCacheRepository
  ): IO[ProcessorState] =
    syncAndGetProcessingStatusFromDnsBackend(
      change,
      conn,
      recordSetRepository,
      recordChangeRepository,
      recordSetCacheRepository
    ).map {
      case AlreadyApplied(_) => Completed(change.successful)
      case Failure(_, message) =>
        Completed(
          change.failed(
            UpdateVerifyMsg.format(change.id, change.recordSet.name, message)
          )
        )
      case _ => Retrying(change)
    }

  private def getChangeLog(change: RecordSetChange): String = {
    val sb = new StringBuilder
    sb.append("changeId='").append(change.id).append("'")
    sb.append(" changeType='").append(change.changeType).append("'")
    sb.append(" recordSetName='").append(change.recordSet.name).append("'")
    sb.append(" recordSetId='").append(change.recordSet.id).append("'")
    sb.append(" zoneName='").append(change.zone.name).append("'")
    sb.append(" zoneId='").append(change.zone.id).append("'")
    sb.append(" isTestZone='").append(change.zone.isTest).append("'")
    sb.toString
  }

  private def wildCardExistsForRecord(
      recordSet: RecordSet,
      recordSetRepository: RecordSetRepository
  ): IO[Boolean] =
    (
      recordSetRepository.getRecordSets(recordSet.zoneId, "*", recordSet.typ),
      recordSetRepository.getRecordSets(recordSet.zoneId, "*", RecordType.CNAME)
    ).parMapN(_ ++ _)
      .map(_.nonEmpty)
}<|MERGE_RESOLUTION|>--- conflicted
+++ resolved
@@ -173,11 +173,7 @@
           if (existingRecords.isEmpty) ReadyToApply(change)
           else if (isDnsMatch(existingRecords, change.recordSet, change.zone.name))
             AlreadyApplied(change)
-<<<<<<< HEAD
-          else Failure(change, IncompatibleRecordMsg)
-=======
           else Failure(change, incompatibleRecordFailureMessage)
->>>>>>> 4601b6d7
 
         case RecordSetChangeType.Update =>
           if (isDnsMatch(existingRecords, change.recordSet, change.zone.name))
@@ -191,11 +187,7 @@
             else
               Failure(
                 change,
-<<<<<<< HEAD
-                OutOfSyncMsg
-=======
                 outOfSyncFailureMessage
->>>>>>> 4601b6d7
               )
           }
 
@@ -401,17 +393,11 @@
       case AlreadyApplied(_) => Completed(change.successful)
       case ReadyToApply(_) => Validated(change)
       case Failure(_, message) =>
-<<<<<<< HEAD
-        Completed(
-          change.failed(
-            UpdateValidateMsg.format(change.id, change.recordSet.name, message)
-=======
         if(message == outOfSyncFailureMessage || message == incompatibleRecordFailureMessage){
           Completed(
             change.failed(
               syncZoneMessage
             )
->>>>>>> 4601b6d7
           )
         } else if (message == "referral") {
           Completed(
