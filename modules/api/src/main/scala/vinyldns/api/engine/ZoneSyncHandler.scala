/*
 * Copyright 2018 Comcast Cable Communications Management, LLC
 *
 * Licensed under the Apache License, Version 2.0 (the "License");
 * you may not use this file except in compliance with the License.
 * You may obtain a copy of the License at
 *
 *     http://www.apache.org/licenses/LICENSE-2.0
 *
 * Unless required by applicable law or agreed to in writing, software
 * distributed under the License is distributed on an "AS IS" BASIS,
 * WITHOUT WARRANTIES OR CONDITIONS OF ANY KIND, either express or implied.
 * See the License for the specific language governing permissions and
 * limitations under the License.
 */

package vinyldns.api.engine

import cats.effect.{ContextShift, IO}
import cats.syntax.all._
import org.joda.time.DateTime
import org.slf4j.{Logger, LoggerFactory}
import scalikejdbc.DB
import vinyldns.api.backend.dns.DnsConversions
import vinyldns.api.domain.zone.{DnsZoneViewLoader, VinylDNSZoneViewLoader}
import vinyldns.core.domain.backend.BackendResolver
import vinyldns.core.domain.record._
import vinyldns.core.domain.zone._
import vinyldns.core.route.Monitored
import vinyldns.mysql.TransactionProvider

object ZoneSyncHandler extends DnsConversions with Monitored with TransactionProvider {

  private implicit val logger: Logger = LoggerFactory.getLogger("vinyldns.engine.ZoneSyncHandler")
  private implicit val cs: ContextShift[IO] =
    IO.contextShift(scala.concurrent.ExecutionContext.global)

  def apply(
      recordSetRepository: RecordSetRepository,
      recordChangeRepository: RecordChangeRepository,
      recordSetDataRepository: RecordSetDataRepository,
      zoneChangeRepository: ZoneChangeRepository,
      zoneRepository: ZoneRepository,
      backendResolver: BackendResolver,
      maxZoneSize: Int,
      vinyldnsLoader: (Zone, RecordSetRepository, RecordSetDataRepository) => VinylDNSZoneViewLoader =
        VinylDNSZoneViewLoader.apply
  ): ZoneChange => IO[ZoneChange] =
    zoneChange =>
      for {
        _ <- saveZoneAndChange(zoneRepository, zoneChangeRepository, zoneChange) // initial save to store zone status
        // as Syncing
        syncChange <- runSync(
          recordSetRepository,
          recordChangeRepository,
          recordSetDataRepository,
          zoneChange,
          backendResolver,
          maxZoneSize,
          vinyldnsLoader
        )
        _ <- saveZoneAndChange(zoneRepository, zoneChangeRepository, syncChange) // final save to store zone status
        // as Active
      } yield syncChange

  def saveZoneAndChange(
      zoneRepository: ZoneRepository,
      zoneChangeRepository: ZoneChangeRepository,
      zoneChange: ZoneChange
  ): IO[ZoneChange] =
    zoneRepository.save(zoneChange.zone).flatMap {
      case Left(duplicateZoneError) =>
        zoneChangeRepository.save(
          zoneChange.copy(
            status = ZoneChangeStatus.Failed,
            systemMessage = Some(duplicateZoneError.message)
          )
        )
      case Right(_) =>
        zoneChangeRepository.save(zoneChange)
    }

  def runSync(
      recordSetRepository: RecordSetRepository,
      recordChangeRepository: RecordChangeRepository,
      recordSetDataRepository: RecordSetDataRepository,
      zoneChange: ZoneChange,
      backendResolver: BackendResolver,
      maxZoneSize: Int,
      vinyldnsLoader: (Zone, RecordSetRepository, RecordSetDataRepository) => VinylDNSZoneViewLoader =
        VinylDNSZoneViewLoader.apply
  ): IO[ZoneChange] =
    monitor("zone.sync") {
      time(s"zone.sync; zoneName='${zoneChange.zone.name}'") {
        val zone = zoneChange.zone
        val dnsLoader = DnsZoneViewLoader(zone, backendResolver.resolve(zone), maxZoneSize)
        val dnsView =
          time(
            s"zone.sync.loadDnsView; zoneName='${zone.name}'; zoneChange='${zoneChange.id}'"
          )(dnsLoader.load())
        val vinyldnsView = time(s"zone.sync.loadVinylDNSView; zoneName='${zone.name}'")(
          vinyldnsLoader(zone, recordSetRepository, recordSetDataRepository).load()
        )
        val recordSetChanges = (dnsView, vinyldnsView).parTupled.map {
          case (dnsZoneView, vinylDnsZoneView) => vinylDnsZoneView.diff(dnsZoneView)
        }
        recordSetChanges.flatMap { allChanges =>
          val changesWithUserIds = allChanges.map(_.withUserId(zoneChange.userId))

          if (changesWithUserIds.isEmpty) {
            logger.info(
              s"zone.sync.changes; zoneName='${zone.name}'; changeCount=0; zoneChange='${zoneChange.id}'"
            )
            IO.pure(
              zoneChange.copy(
                zone.copy(status = ZoneStatus.Active, latestSync = Some(DateTime.now)),
                status = ZoneChangeStatus.Synced
              )
            )
          } else {
            changesWithUserIds
              .filter { chg =>
                chg.recordSet.name != zone.name && chg.recordSet.name.contains(".") &&
                chg.recordSet.typ != RecordType.SRV && chg.recordSet.typ != RecordType.TXT &&
                chg.recordSet.typ != RecordType.NAPTR
              }
              .map(_.recordSet.name)
              .grouped(1000)
              .foreach { dottedGroup =>
                val dottedGroupString = dottedGroup.mkString(", ")
                logger.info(
                  s"Zone sync for zoneName='${zone.name}'; zoneId='${zone.id}'; " +
                    s"zoneChange='${zoneChange.id}' includes the following ${dottedGroup.length} " +
                    s"dotted host records: [$dottedGroupString]"
                )
              }

            logger.info(
              s"zone.sync.changes; zoneName='${zone.name}'; " +
                s"changeCount=${changesWithUserIds.size}; zoneChange='${zoneChange.id}'"
            )
            val changeSet = ChangeSet(changesWithUserIds).copy(status = ChangeSetStatus.Applied)

<<<<<<< HEAD
            // we want to make sure we write to both the change repo and record set repo
            // at the same time as this can take a while
            val saveRecordChanges = time(s"zone.sync.saveChanges; zoneName='${zone.name}'")(
              recordChangeRepository.save(changeSet)
            )
            val saveRecordSetDatas = time(s"zone.sync.saveRecordSetDatas; zoneName='${zone.name}'")(
              recordSetDataRepository.save(changeSet)
            )
            val saveRecordSets = time(s"zone.sync.saveRecordSets; zoneName='${zone.name}'")(
              recordSetRepository.apply(changeSet)
            )

            // join together the results of saving both the record changes as well as the record sets
            for {
              _ <- saveRecordChanges
              _ <- saveRecordSets
              _ <- saveRecordSetDatas
            } yield zoneChange.copy(
              zone.copy(status = ZoneStatus.Active, latestSync = Some(DateTime.now)),
              status = ZoneChangeStatus.Synced
            )
=======
            executeWithinTransaction { db: DB =>
              // we want to make sure we write to both the change repo and record set repo
              // at the same time as this can take a while
              val saveRecordChanges = time(s"zone.sync.saveChanges; zoneName='${zone.name}'")(
                recordChangeRepository.save(db, changeSet)
              )
              val saveRecordSets = time(s"zone.sync.saveRecordSets; zoneName='${zone.name}'")(
                recordSetRepository.apply(db, changeSet)
              )

              // join together the results of saving both the record changes as well as the record sets
              for {
                _ <- saveRecordChanges
                _ <- saveRecordSets
              } yield zoneChange.copy(
                zone.copy(status = ZoneStatus.Active, latestSync = Some(DateTime.now)),
                status = ZoneChangeStatus.Synced
              )
            }
>>>>>>> e2371901
          }
        }
      }.attempt.map {
        case Left(e: Throwable) =>
          logger.error(
            s"Encountered error syncing ; zoneName='${zoneChange.zone.name}'; zoneChange='${zoneChange.id}'",
            e
          )
          // We want to just move back to an active status, do not update latest sync
          zoneChange.copy(
            zone = zoneChange.zone.copy(status = ZoneStatus.Active),
            status = ZoneChangeStatus.Failed
          )
        case Right(ok) => ok
      }
    }
}<|MERGE_RESOLUTION|>--- conflicted
+++ resolved
@@ -141,29 +141,6 @@
             )
             val changeSet = ChangeSet(changesWithUserIds).copy(status = ChangeSetStatus.Applied)
 
-<<<<<<< HEAD
-            // we want to make sure we write to both the change repo and record set repo
-            // at the same time as this can take a while
-            val saveRecordChanges = time(s"zone.sync.saveChanges; zoneName='${zone.name}'")(
-              recordChangeRepository.save(changeSet)
-            )
-            val saveRecordSetDatas = time(s"zone.sync.saveRecordSetDatas; zoneName='${zone.name}'")(
-              recordSetDataRepository.save(changeSet)
-            )
-            val saveRecordSets = time(s"zone.sync.saveRecordSets; zoneName='${zone.name}'")(
-              recordSetRepository.apply(changeSet)
-            )
-
-            // join together the results of saving both the record changes as well as the record sets
-            for {
-              _ <- saveRecordChanges
-              _ <- saveRecordSets
-              _ <- saveRecordSetDatas
-            } yield zoneChange.copy(
-              zone.copy(status = ZoneStatus.Active, latestSync = Some(DateTime.now)),
-              status = ZoneChangeStatus.Synced
-            )
-=======
             executeWithinTransaction { db: DB =>
               // we want to make sure we write to both the change repo and record set repo
               // at the same time as this can take a while
@@ -183,7 +160,6 @@
                 status = ZoneChangeStatus.Synced
               )
             }
->>>>>>> e2371901
           }
         }
       }.attempt.map {
