--- conflicted
+++ resolved
@@ -93,29 +93,6 @@
           ) =>
             {
               val convertApprovalStatus = approvalStatus.flatMap(BatchChangeApprovalStatus.find)
-<<<<<<< HEAD
-
-              handleRejections(invalidQueryHandler) {
-                validate(
-                  0 < maxItems && maxItems <= MAX_ITEMS_LIMIT,
-                  s"maxItems was $maxItems, maxItems must be between 1 and $MAX_ITEMS_LIMIT, inclusive."
-                ) {
-                  authenticateAndExecute(
-                    batchChangeService.listBatchChangeSummaries(
-                      _,
-                      userName,
-                      groupName,
-                      dateTimeRangeStart,
-                      dateTimeRangeEnd,
-                      startFrom,
-                      maxItems,
-                      ignoreAccess,
-                      convertApprovalStatus
-                    )
-                  ) { summaries =>
-                    complete(StatusCodes.OK, summaries)
-=======
-              
                 handleRejections(invalidQueryHandler) {
                   validate(
                     0 < maxItems && maxItems <= MAX_ITEMS_LIMIT,
@@ -137,7 +114,6 @@
                     ) { summaries =>
                       complete(StatusCodes.OK, summaries)
                     }
->>>>>>> 736b2b15
                   }
                 }
               }
