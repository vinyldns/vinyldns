/*
 * Copyright 2018 Comcast Cable Communications Management, LLC
 *
 * Licensed under the Apache License, Version 2.0 (the "License");
 * you may not use this file except in compliance with the License.
 * You may obtain a copy of the License at
 *
 *     http://www.apache.org/licenses/LICENSE-2.0
 *
 * Unless required by applicable law or agreed to in writing, software
 * distributed under the License is distributed on an "AS IS" BASIS,
 * WITHOUT WARRANTIES OR CONDITIONS OF ANY KIND, either express or implied.
 * See the License for the specific language governing permissions and
 * limitations under the License.
 */

package vinyldns.api.repository

import cats.effect.{ContextShift, IO}
import cats.implicits._
import java.time.Instant
import java.time.temporal.ChronoUnit
import org.slf4j.{Logger, LoggerFactory}
import scalikejdbc.DB
import vinyldns.core.domain.Encrypted
import vinyldns.core.domain.membership._
import vinyldns.core.domain.zone._
import vinyldns.mysql.TransactionProvider

// $COVERAGE-OFF$
object TestDataLoader extends TransactionProvider {

  private implicit val cs: ContextShift[IO] =
    IO.contextShift(scala.concurrent.ExecutionContext.global)

  private val logger: Logger = LoggerFactory.getLogger("vinyldns.api.repository.TestDataLoader")

  final val testUser = User(
    userName = "testuser",
    id = "testuser",
    created = Instant.now.truncatedTo(ChronoUnit.SECONDS),
    accessKey = "testUserAccessKey",
    secretKey = Encrypted("testUserSecretKey"),
    firstName = Some("Test"),
    lastName = Some("User"),
    email = Some("test@test.com"),
    isTest = true
  )
  final val okUser = User(
    userName = "ok",
    id = "ok",
    created = Instant.now.truncatedTo(ChronoUnit.SECONDS),
    accessKey = "okAccessKey",
    secretKey = Encrypted("okSecretKey"),
    firstName = Some("ok"),
    lastName = Some("ok"),
    email = Some("test@test.com"),
    isTest = true
  )
  final val dummyUser = User(
    userName = "dummy",
    id = "dummy",
    created = Instant.now.truncatedTo(ChronoUnit.SECONDS),
    accessKey = "dummyAccessKey",
    secretKey = Encrypted("dummySecretKey"),
    isTest = true
  )
  final val sharedZoneUser = User(
    userName = "sharedZoneUser",
    id = "sharedZoneUser",
    created = Instant.now.truncatedTo(ChronoUnit.SECONDS),
    accessKey = "sharedZoneUserAccessKey",
    secretKey = Encrypted("sharedZoneUserSecretKey"),
    firstName = Some("sharedZoneUser"),
    lastName = Some("sharedZoneUser"),
    email = Some("test@test.com"),
    isTest = true
  )
  final val lockedUser = User(
    userName = "locked",
    id = "locked",
    created = Instant.now.truncatedTo(ChronoUnit.SECONDS),
    accessKey = "lockedAccessKey",
    secretKey = Encrypted("lockedSecretKey"),
    firstName = Some("Locked"),
    lastName = Some("User"),
    email = Some("testlocked@test.com"),
    lockStatus = LockStatus.Locked,
    isTest = true
  )
  final val listOfDummyUsers: List[User] = List.range(0, 200).map { runner =>
    User(
      userName = "name-dummy%03d".format(runner),
      id = "dummy%03d".format(runner),
      created = Instant.now.truncatedTo(ChronoUnit.SECONDS),
      accessKey = "dummy",
      secretKey = Encrypted("dummy"),
      isTest = true
    )
  }
  final val listGroupUser = User(
    userName = "list-group-user",
    id = "list-group-user",
    created = Instant.now.truncatedTo(ChronoUnit.SECONDS),
    accessKey = "listGroupAccessKey",
    secretKey = Encrypted("listGroupSecretKey"),
    firstName = Some("list-group"),
    lastName = Some("list-group"),
    email = Some("test@test.com"),
    isTest = true
  )

  final val listZonesUser = User(
    userName = "list-zones-user",
    id = "list-zones-user",
    created = Instant.now.truncatedTo(ChronoUnit.SECONDS),
    accessKey = "listZonesAccessKey",
    secretKey = Encrypted("listZonesSecretKey"),
    firstName = Some("list-zones"),
    lastName = Some("list-zones"),
    email = Some("test@test.com"),
    isTest = true
  )

  final val zoneHistoryUser = User(
    userName = "history-user",
    id = "history-id",
    created = Instant.now.truncatedTo(ChronoUnit.SECONDS),
    accessKey = "history-key",
    secretKey = Encrypted("history-secret"),
    firstName = Some("history-first"),
    lastName = Some("history-last"),
    email = Some("history@history.com"),
    isTest = true
  )

  final val listRecordsUser = User(
    userName = "list-records-user",
    id = "list-records-user",
    created = Instant.now.truncatedTo(ChronoUnit.SECONDS),
    accessKey = "listRecordsAccessKey",
    secretKey = Encrypted("listRecordsSecretKey"),
    firstName = Some("list-records"),
    lastName = Some("list-records"),
    email = Some("test@test.com"),
    isTest = true
  )

  final val listBatchChangeSummariesUser = User(
    userName = "list-batch-summaries-user",
    id = "list-batch-summaries-id",
    created = Instant.now.truncatedTo(ChronoUnit.SECONDS),
    accessKey = "listBatchSummariesAccessKey",
    secretKey = Encrypted("listBatchSummariesSecretKey"),
    firstName = Some("list-batch-summaries"),
    lastName = Some("list-batch-summaries"),
    email = Some("test@test.com"),
    isTest = true
  )

  final val listBatchChangeSummariesGroup = Group(
    name = "testListBatchChangeSummariesGroup",
    id = "list-summaries-group",
    email = "email",
    memberIds = Set(listBatchChangeSummariesUser.id),
    adminUserIds = Set(listBatchChangeSummariesUser.id)
  )

  final val listZeroBatchChangeSummariesUser = User(
    userName = "list-zero-summaries-user",
    id = "list-zero-summaries-id",
    created = Instant.now.truncatedTo(ChronoUnit.SECONDS),
    accessKey = "listZeroSummariesAccessKey",
    secretKey = Encrypted("listZeroSummariesSecretKey"),
    firstName = Some("list-zero-summaries"),
    lastName = Some("list-zero-summaries"),
    email = Some("test@test.com"),
    isTest = true
  )

  final val supportUser = User(
    userName = "support-user",
    id = "support-user-id",
    created = Instant.now.truncatedTo(ChronoUnit.SECONDS),
    accessKey = "supportUserAccessKey",
    secretKey = Encrypted("supportUserSecretKey"),
    firstName = Some("support-user"),
    lastName = Some("support-user"),
    email = Some("test@test.com"),
    isSupport = true,
    isTest = true
  )

  final val superUser = User(
    userName = "super-user",
    id = "super-user-id",
    created = Instant.now.truncatedTo(ChronoUnit.SECONDS),
    accessKey = "superUserAccessKey",
<<<<<<< HEAD
    secretKey = "superUserSecretKey",
=======
    secretKey = Encrypted("superUserSecretKey"),
>>>>>>> bc82ae30
    firstName = Some("super-user"),
    lastName = Some("super-user"),
    email = Some("test@test.com"),
    isSuper = true,
    isTest = true
  )

  final val sharedZoneGroup = Group(
    name = "testSharedZoneGroup",
    id = "shared-zone-group",
    email = "email",
    memberIds = Set(sharedZoneUser.id),
    adminUserIds = Set(sharedZoneUser.id)
  )

  final val sharedZone = Zone(
    name = "shared.",
    email = "email",
    adminGroupId = sharedZoneGroup.id,
    shared = true,
    isTest = true
  )

  final val globalACLGroup = Group(
    name = "globalACLGroup",
    id = "global-acl-group-id",
    email = "email",
    memberIds = Set(okUser.id, dummyUser.id),
    adminUserIds = Set(okUser.id, dummyUser.id)
  )

  final val anotherGlobalACLGroup = Group(
    name = "globalACLGroup",
    id = "another-global-acl-group",
    email = "email",
    memberIds = Set(testUser.id),
    adminUserIds = Set(testUser.id)
  )

  final val duGroup = Group(
    name = "duGroup",
    id = "duGroup-id",
    email = "test@test.com",
    memberIds = listOfDummyUsers.map(_.id).toSet + testUser.id,
    adminUserIds = listOfDummyUsers.map(_.id).toSet + testUser.id
  )

  // NOTE: this is intentionally not a flagged test zone for validating our test users cannot access regular zone info
  // All other test zones should be flagged as test
  final val nonTestSharedZone = Zone(
    name = "non.test.shared.",
    email = "email",
    adminGroupId = sharedZoneGroup.id,
    shared = true
  )

  def loadTestData(
    userRepo: UserRepository,
    groupRepo: GroupRepository,
    zoneRepo: ZoneRepository,
    membershipRepo: MembershipRepository
  ): IO[Unit] = {

    def saveMembersData(
     groupId: String,
     memberUserIds: Set[String],
     isAdmin: Boolean
    ): IO[Unit] = {
      executeWithinTransaction { db: DB =>
        for {
          _ <- membershipRepo.saveMembers(
            db: DB,
            groupId = groupId,
            memberUserIds = memberUserIds,
            isAdmin = isAdmin
          )
        } yield ()
      }
    }

    def saveGroupData(
     group: Group
    ): IO[Unit] = {
      executeWithinTransaction { db: DB =>
        for {
          _ <- groupRepo.save(db, group)
        } yield ()
      }
    }

    for {
      _ <- (testUser :: okUser :: dummyUser :: sharedZoneUser :: lockedUser :: listGroupUser :: listZonesUser ::
<<<<<<< HEAD
        listBatchChangeSummariesUser :: listZeroBatchChangeSummariesUser :: zoneHistoryUser :: supportUser :: superUser ::
        listRecordsUser :: listOfDummyUsers).map { user =>
=======
        listBatchChangeSummariesUser :: listZeroBatchChangeSummariesUser :: zoneHistoryUser :: supportUser ::
        superUser :: listRecordsUser :: listOfDummyUsers).map { user =>
>>>>>>> bc82ae30
        userRepo.save(user)
      }.parSequence
      // if the test shared zones exist already, clean them out
      existingShared <- zoneRepo.getZonesByFilters(Set(nonTestSharedZone.name, sharedZone.name))
      toDelete = existingShared.collect {
        case test
            if test.isTest ||
              (test.name == nonTestSharedZone.name && test.adminGroupId == nonTestSharedZone.adminGroupId) =>
          test.copy(status = ZoneStatus.Deleted)
      }.toList
      _ <- if (toDelete.length > 2) {
        val msg = s"Unexpected zones to delete on startup: ${toDelete.map(z => (z.name, z.id))}"
        logger.error(s"Unexpected zones to delete on startup: ${toDelete.map(z => (z.name, z.id))}")
        IO.raiseError(new RuntimeException(msg))
      } else {
        logger.info(
          s"Deleting existing shared zones on startup: ${toDelete.map(z => (z.name, z.id))}"
        )
        IO.unit
      }
      _ <- toDelete.map(zoneRepo.save).parSequence
      _ <- saveGroupData(sharedZoneGroup)
      _ <- saveGroupData(globalACLGroup)
      _ <- saveGroupData(anotherGlobalACLGroup)
      _ <- saveGroupData(duGroup)
      _ <- saveGroupData(listBatchChangeSummariesGroup)
      _ <- saveMembersData(
        groupId = "shared-zone-group",
        memberUserIds = Set(sharedZoneUser.id),
        isAdmin = true
      )
      _ <- saveMembersData(
        groupId = "global-acl-group-id",
        memberUserIds = Set(okUser.id, dummyUser.id),
        isAdmin = true
      )
      _ <- saveMembersData(
        groupId = "another-global-acl-group",
        memberUserIds = Set(testUser.id),
        isAdmin = true
      )
      _ <- saveMembersData(
        groupId = duGroup.id,
        memberUserIds = duGroup.memberIds,
        isAdmin = true
      )
      _ <- saveMembersData(
        groupId = listBatchChangeSummariesGroup.id,
        memberUserIds = listBatchChangeSummariesGroup.memberIds,
        isAdmin = true
      )
      _ <- zoneRepo.save(sharedZone)
      _ <- zoneRepo.save(nonTestSharedZone)
    } yield ()
  }
}
// $COVERAGE-ON$<|MERGE_RESOLUTION|>--- conflicted
+++ resolved
@@ -196,11 +196,8 @@
     id = "super-user-id",
     created = Instant.now.truncatedTo(ChronoUnit.SECONDS),
     accessKey = "superUserAccessKey",
-<<<<<<< HEAD
     secretKey = "superUserSecretKey",
-=======
     secretKey = Encrypted("superUserSecretKey"),
->>>>>>> bc82ae30
     firstName = Some("super-user"),
     lastName = Some("super-user"),
     email = Some("test@test.com"),
@@ -293,13 +290,10 @@
 
     for {
       _ <- (testUser :: okUser :: dummyUser :: sharedZoneUser :: lockedUser :: listGroupUser :: listZonesUser ::
-<<<<<<< HEAD
         listBatchChangeSummariesUser :: listZeroBatchChangeSummariesUser :: zoneHistoryUser :: supportUser :: superUser ::
         listRecordsUser :: listOfDummyUsers).map { user =>
-=======
         listBatchChangeSummariesUser :: listZeroBatchChangeSummariesUser :: zoneHistoryUser :: supportUser ::
         superUser :: listRecordsUser :: listOfDummyUsers).map { user =>
->>>>>>> bc82ae30
         userRepo.save(user)
       }.parSequence
       // if the test shared zones exist already, clean them out
