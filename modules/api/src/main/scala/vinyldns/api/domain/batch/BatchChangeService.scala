--- conflicted
+++ resolved
@@ -605,11 +605,7 @@
         map(_.groups.map(_.members.map(_.id).mkString("', '")).mkString).getOrElse("None").toBatchResult
       uid = if (groupName.isDefined) Some(mId) else userId
       listResults <- batchChangeRepo
-<<<<<<< HEAD
-        .getBatchChangeSummaries(uid, submitterUserName, startDateTime, endDateTime, startFrom, maxItems, approvalStatus)
-=======
         .getBatchChangeSummaries(userId, submitterUserName, startDateTime, endDateTime, startFrom, maxItems, batchStatus, approvalStatus)
->>>>>>> 736b2b15
         .toBatchResult
       rsOwnerGroupIds = listResults.batchChanges.flatMap(_.ownerGroupId).toSet
       rsOwnerGroups <- groupRepository.getGroups(rsOwnerGroupIds).toBatchResult
