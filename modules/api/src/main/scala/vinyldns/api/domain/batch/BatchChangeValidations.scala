/*
 * Copyright 2018 Comcast Cable Communications Management, LLC
 *
 * Licensed under the Apache License, Version 2.0 (the "License");
 * you may not use this file except in compliance with the License.
 * You may obtain a copy of the License at
 *
 *     http://www.apache.org/licenses/LICENSE-2.0
 *
 * Unless required by applicable law or agreed to in writing, software
 * distributed under the License is distributed on an "AS IS" BASIS,
 * WITHOUT WARRANTIES OR CONDITIONS OF ANY KIND, either express or implied.
 * See the License for the specific language governing permissions and
 * limitations under the License.
 */

package vinyldns.api.domain.batch

import java.net.InetAddress

import cats.data._
import cats.implicits._
import vinyldns.api.config.{
  BatchChangeConfig,
  HighValueDomainConfig,
  ManualReviewConfig,
  ScheduledChangesConfig
}
import vinyldns.api.domain.DomainValidations._
import vinyldns.api.domain.access.AccessValidationsAlgebra
import vinyldns.core.domain.auth.AuthPrincipal
import vinyldns.api.domain.batch.BatchChangeInterfaces._
import vinyldns.api.domain.batch.BatchTransformations._
import vinyldns.api.domain.zone.ZoneRecordValidations
import vinyldns.core.domain.record._
import vinyldns.core.domain._
import vinyldns.core.domain.batch.{BatchChange, BatchChangeApprovalStatus, OwnerType, RecordKey}
import vinyldns.core.domain.membership.Group

trait BatchChangeValidationsAlgebra {

  def validateBatchChangeInput(
      input: BatchChangeInput,
      existingGroup: Option[Group],
      authPrincipal: AuthPrincipal
  ): BatchResult[Unit]

  def validateInputChanges(
      input: List[ChangeInput],
      isApproved: Boolean
  ): ValidatedBatch[ChangeInput]

  def validateChangesWithContext(
      groupedChanges: ChangeForValidationMap,
      auth: AuthPrincipal,
      isApproved: Boolean,
      batchOwnerGroupId: Option[String]
  ): ValidatedBatch[ChangeForValidation]

  def canGetBatchChange(
      batchChange: BatchChange,
      auth: AuthPrincipal
  ): Either[BatchChangeErrorResponse, Unit]

  def validateBatchChangeRejection(
      batchChange: BatchChange,
      authPrincipal: AuthPrincipal,
      bypassTestValidation: Boolean
  ): Either[BatchChangeErrorResponse, Unit]

  def validateBatchChangeApproval(
      batchChange: BatchChange,
      authPrincipal: AuthPrincipal,
      isTestChange: Boolean
  ): Either[BatchChangeErrorResponse, Unit]

  def validateBatchChangeCancellation(
      batchChange: BatchChange,
      authPrincipal: AuthPrincipal
  ): Either[BatchChangeErrorResponse, Unit]
}

class BatchChangeValidations(
    accessValidation: AccessValidationsAlgebra,
    highValueDomainConfig: HighValueDomainConfig,
    manualReviewConfig: ManualReviewConfig,
    batchChangeConfig: BatchChangeConfig,
    scheduledChangesConfig: ScheduledChangesConfig
) extends BatchChangeValidationsAlgebra {

  import RecordType._
  import accessValidation._

  def validateBatchChangeInput(
      input: BatchChangeInput,
      existingGroup: Option[Group],
      authPrincipal: AuthPrincipal
  ): BatchResult[Unit] = {
    val validations = validateBatchChangeInputSize(input) |+| validateOwnerGroupId(
      input.ownerGroupId,
      existingGroup,
      authPrincipal
    )

    for {
      _ <- validations
        .leftMap[BatchChangeErrorResponse](nel => InvalidBatchChangeInput(nel.toList))
        .toEither
        .toBatchResult
      _ <- validateScheduledChange(input, scheduledChangesConfig.enabled).toBatchResult
    } yield ()
  }

  def validateBatchChangeInputSize(input: BatchChangeInput): SingleValidation[Unit] =
    if (input.changes.isEmpty) {
      BatchChangeIsEmpty(batchChangeConfig.limit).invalidNel
    } else if (input.changes.length > batchChangeConfig.limit) {
      ChangeLimitExceeded(batchChangeConfig.limit).invalidNel
    } else {
      ().validNel
    }

  def validateOwnerGroupId(
      ownerGroupId: Option[String],
      existingGroup: Option[Group],
      authPrincipal: AuthPrincipal
  ): SingleValidation[Unit] =
    (ownerGroupId, existingGroup) match {
      case (None, _) => ().validNel
      case (Some(groupId), None) => GroupDoesNotExist(groupId).invalidNel
      case (Some(groupId), Some(_)) =>
        if (authPrincipal.isGroupMember(groupId) || authPrincipal.isSuper) ().validNel
        else NotAMemberOfOwnerGroup(groupId, authPrincipal.signedInUser.userName).invalidNel
    }

  def validateBatchChangeRejection(
      batchChange: BatchChange,
      authPrincipal: AuthPrincipal,
      bypassTestValidation: Boolean
  ): Either[BatchChangeErrorResponse, Unit] =
    validateAuthorizedReviewer(authPrincipal, batchChange, bypassTestValidation) |+| validateBatchChangePendingReview(
      batchChange
    )

  def validateBatchChangeApproval(
      batchChange: BatchChange,
      authPrincipal: AuthPrincipal,
      isTestChange: Boolean
  ): Either[BatchChangeErrorResponse, Unit] =
    validateAuthorizedReviewer(authPrincipal, batchChange, isTestChange) |+| validateBatchChangePendingReview(
      batchChange
    ) |+| validateScheduledApproval(batchChange)

  def validateBatchChangeCancellation(
      batchChange: BatchChange,
      authPrincipal: AuthPrincipal
  ): Either[BatchChangeErrorResponse, Unit] =
    validateBatchChangePendingReview(batchChange) |+| validateCreatorCancellation(
      batchChange,
      authPrincipal
    )

  def validateBatchChangePendingReview(
      batchChange: BatchChange
  ): Either[BatchChangeErrorResponse, Unit] =
    batchChange.approvalStatus match {
      case BatchChangeApprovalStatus.PendingReview => ().asRight
      case _ => BatchChangeNotPendingReview(batchChange.id).asLeft
    }

  def validateAuthorizedReviewer(
      auth: AuthPrincipal,
      batchChange: BatchChange,
      bypassTestValidation: Boolean
  ): Either[BatchChangeErrorResponse, Unit] =
    if (auth.isSystemAdmin && (bypassTestValidation || !auth.isTestUser)) {
      // bypassTestValidation = true for a test change
      ().asRight
    } else {
      UserNotAuthorizedError(batchChange.id).asLeft
    }

  def validateScheduledApproval(batchChange: BatchChange): Either[BatchChangeErrorResponse, Unit] =
    batchChange.scheduledTime match {
      case Some(dt) if dt.isAfterNow => Left(ScheduledChangeNotDue(dt))
      case _ => Right(())
    }

  def validateCreatorCancellation(
      batchChange: BatchChange,
      auth: AuthPrincipal
  ): Either[BatchChangeErrorResponse, Unit] =
    if (batchChange.userId == auth.userId) {
      ().asRight
    } else {
      UserNotAuthorizedError(batchChange.id).asLeft
    }
  /* input validations */

  def validateInputChanges(
      input: List[ChangeInput],
      isApproved: Boolean
  ): ValidatedBatch[ChangeInput] =
    input.map {
      case a: AddChangeInput => validateAddChangeInput(a, isApproved).map(_ => a)
      case d: DeleteRRSetChangeInput => validateDeleteRRSetChangeInput(d, isApproved).map(_ => d)
    }

  def validateAddChangeInput(
      addChangeInput: AddChangeInput,
      isApproved: Boolean
  ): SingleValidation[Unit] = {
    val validTTL = addChangeInput.ttl.map(validateTTL(_).asUnit).getOrElse(().valid)
    val validRecord = validateRecordData(addChangeInput.record, addChangeInput)
    val validInput = validateInputName(addChangeInput, isApproved)

    validTTL |+| validRecord |+| validInput
  }

  def validateDeleteRRSetChangeInput(
      deleteRRSetChangeInput: DeleteRRSetChangeInput,
      isApproved: Boolean
  ): SingleValidation[Unit] = {
    val validRecord = deleteRRSetChangeInput.record match {
      case Some(recordData) => validateRecordData(recordData, deleteRRSetChangeInput)
      case None => ().validNel
    }
    val validInput = validateInputName(deleteRRSetChangeInput, isApproved)

    validRecord |+| validInput
  }

  def validateRecordData(record: RecordData,change: ChangeInput): SingleValidation[Unit] =
    record match {
      case a: AData => validateIpv4Address(a.address).asUnit
      case aaaa: AAAAData => validateIpv6Address(aaaa.address).asUnit
<<<<<<< HEAD
      case cname: CNAMEData => validateCName(cname.cname).asUnit
=======
      case cname: CNAMEData =>
        /*
        To validate the zone is reverse
         */
        val isIPv4: Boolean = change.inputName.toLowerCase.endsWith("in-addr.arpa.")
        val isIPv6: Boolean = change.inputName.toLowerCase.endsWith("ip6.arpa.")
        val isReverse: Boolean = isIPv4 || isIPv6
        validateCname(cname.cname,isReverse).asUnit
>>>>>>> c10f8e44
      case ptr: PTRData => validateHostName(ptr.ptrdname).asUnit
      case txt: TXTData => validateTxtTextLength(txt.text).asUnit
      case mx: MXData =>
        validateMxPreference(mx.preference).asUnit |+| validateHostName(mx.exchange).asUnit
      case other =>
        InvalidBatchRecordType(other.toString, SupportedBatchChangeRecordTypes.get).invalidNel[Unit]
    }

  def validateInputName(change: ChangeInput, isApproved: Boolean): SingleValidation[Unit] = {
    val typedChecks = change.typ match {
      case A | AAAA | MX =>
        validateHostName(change.inputName).asUnit |+| notInReverseZone(change)
      case CNAME | TXT =>
        validateHostName(change.inputName).asUnit
      case PTR =>
        validatePtrIp(change.inputName)
      case other =>
        InvalidBatchRecordType(other.toString, SupportedBatchChangeRecordTypes.get).invalidNel[Unit]
    }
    typedChecks |+| isNotHighValueDomain(change) |+| doesNotRequireManualReview(change, isApproved)
  }

  def validatePtrIp(ip: String): SingleValidation[Unit] = {
    val validIpv4 = validateIpv4Address(ip).asUnit
    val validIpv6 = validateIpv6Address(ip).asUnit

    validIpv4.findValid(validIpv6).leftMap(_ => NonEmptyList.of(InvalidIPAddress(ip)))
  }

  def notInReverseZone(change: ChangeInput): SingleValidation[Unit] =
    if (change.inputName.endsWith("in-addr.arpa.") || change.inputName.endsWith("ip6.arpa."))
      RecordInReverseZoneError(change.inputName, change.typ.toString).invalidNel
    else ().validNel

  /* context validations */

  def validateChangesWithContext(
      groupedChanges: ChangeForValidationMap,
      auth: AuthPrincipal,
      isApproved: Boolean,
      batchOwnerGroupId: Option[String]
  ): ValidatedBatch[ChangeForValidation] =
    // Updates are a combination of an add and delete for a record with the same name and type in a zone.
    groupedChanges.changes.mapValid {
      case add: AddChangeForValidation
          if groupedChanges
            .getLogicalChangeType(add.recordKey)
            .contains(LogicalChangeType.Add) =>
        validateAddWithContext(add, groupedChanges, auth, isApproved, batchOwnerGroupId)
      case addUpdate: AddChangeForValidation =>
        validateAddUpdateWithContext(addUpdate, groupedChanges, auth, isApproved, batchOwnerGroupId)
      // These cases MUST be below adds because:
      // - order matters
      // - all AddChangeForValidations are covered by this point
      case delete
          if groupedChanges
            .getLogicalChangeType(delete.recordKey)
            .contains(LogicalChangeType.FullDelete) =>
        validateDeleteWithContext(delete, groupedChanges, auth, isApproved)
      case deleteUpdate =>
        validateDeleteUpdateWithContext(deleteUpdate, groupedChanges, auth, isApproved)
    }

  def newRecordSetIsNotDotted(change: AddChangeForValidation): SingleValidation[Unit] =
    if (change.recordName != change.zone.name && change.recordName.contains("."))
      ZoneDiscoveryError(change.inputChange.inputName).invalidNel
    else
      ().validNel

  def matchRecordData(existingRecordSetData: List[RecordData], recordData: RecordData): Boolean =
    existingRecordSetData.exists { rd =>
      (rd, recordData) match {
        case (AAAAData(rdAddress), AAAAData(proposedAddress)) =>
          InetAddress.getByName(proposedAddress).getHostName == InetAddress
            .getByName(rdAddress)
            .getHostName
        case _ => rd == recordData
      }
    }

  def ensureRecordExists(
      change: ChangeForValidation,
      groupedChanges: ChangeForValidationMap
  ): SingleValidation[Unit] =
    change match {
      // For DeleteRecord inputs, need to verify that the record data actually exists
      case DeleteRRSetChangeForValidation(
          _,
          _,
          DeleteRRSetChangeInput(inputName, _, Some(recordData))
          )
          if !groupedChanges
            .getExistingRecordSet(change.recordKey)
            .exists(rs => matchRecordData(rs.records, recordData)) =>
        DeleteRecordDataDoesNotExist(inputName, recordData).invalidNel
      case _ =>
        ().validNel
    }

  def validateDeleteWithContext(
      change: ChangeForValidation,
      groupedChanges: ChangeForValidationMap,
      auth: AuthPrincipal,
      isApproved: Boolean
  ): SingleValidation[ChangeForValidation] = {

    val validations =
      groupedChanges.getExistingRecordSet(change.recordKey) match {
        case Some(rs) =>
          userCanDeleteRecordSet(change, auth, rs.ownerGroupId, rs.records) |+|
            zoneDoesNotRequireManualReview(change, isApproved) |+|
            ensureRecordExists(change, groupedChanges)
        case None => RecordDoesNotExist(change.inputChange.inputName).invalidNel
      }
    validations.map(_ => change)
  }

  def validateAddUpdateWithContext(
      change: AddChangeForValidation,
      groupedChanges: ChangeForValidationMap,
      auth: AuthPrincipal,
      isApproved: Boolean,
      batchOwnerGroupId: Option[String]
  ): SingleValidation[ChangeForValidation] = {
    // Updates require checking against other batch changes since multiple adds
    // could potentially be grouped with a single delete
    val typedValidations = change.inputChange.typ match {
      case CNAME => recordIsUniqueInBatch(change, groupedChanges)
      case _ => ().validNel
    }

    val commonValidations: SingleValidation[Unit] = {
      groupedChanges.getExistingRecordSet(change.recordKey) match {
        case Some(rs) =>
          userCanUpdateRecordSet(change, auth, rs.ownerGroupId, List(change.inputChange.record)) |+|
            ownerGroupProvidedIfNeeded(
              change,
              groupedChanges.existingRecordSets
                .get(change.zone.id, change.recordName, change.inputChange.typ),
              batchOwnerGroupId
            ) |+|
            zoneDoesNotRequireManualReview(change, isApproved)
        case None =>
          RecordDoesNotExist(change.inputChange.inputName).invalidNel
      }
    }

    val validations = typedValidations |+| commonValidations

    validations.map(_ => change)
  }

  def validateDeleteUpdateWithContext(
      change: ChangeForValidation,
      groupedChanges: ChangeForValidationMap,
      auth: AuthPrincipal,
      isApproved: Boolean
  ): SingleValidation[ChangeForValidation] = {
    val validations =
      groupedChanges.getExistingRecordSet(change.recordKey) match {
        case Some(rs) =>
          val adds = groupedChanges.getProposedAdds(change.recordKey).toList
          userCanUpdateRecordSet(change, auth, rs.ownerGroupId, adds) |+|
            zoneDoesNotRequireManualReview(change, isApproved) |+|
            ensureRecordExists(change, groupedChanges)
        case None =>
          RecordDoesNotExist(change.inputChange.inputName).invalidNel
      }

    validations.map(_ => change)
  }

  def validateAddWithContext(
      change: AddChangeForValidation,
      groupedChanges: ChangeForValidationMap,
      auth: AuthPrincipal,
      isApproved: Boolean,
      ownerGroupId: Option[String]
  ): SingleValidation[ChangeForValidation] = {
    val typedValidations = change.inputChange.typ match {
      case A | AAAA | MX =>
        newRecordSetIsNotDotted(change)
      case CNAME =>
        cnameHasUniqueNameInBatch(change, groupedChanges) |+|
          newRecordSetIsNotDotted(change)
      case TXT | PTR =>
        ().validNel
      case other =>
        InvalidBatchRecordType(other.toString, SupportedBatchChangeRecordTypes.get).invalidNel
    }

    val validations =
      typedValidations |+|
        noIncompatibleRecordExists(change, groupedChanges) |+|
        userCanAddRecordSet(change, auth) |+|
        recordDoesNotExist(
          change.zone.id,
          change.recordName,
          change.inputChange.inputName,
          change.inputChange.typ,
          groupedChanges
        ) |+|
        ownerGroupProvidedIfNeeded(change, None, ownerGroupId) |+|
        zoneDoesNotRequireManualReview(change, isApproved)

    validations.map(_ => change)
  }

  def cnameHasUniqueNameInBatch(
      cnameChange: AddChangeForValidation,
      groupedChanges: ChangeForValidationMap
  ): SingleValidation[Unit] = {

    val duplicateNameChangeInBatch = RecordType.values.toList.exists { recordType =>
      val recordKey = RecordKey(cnameChange.zone.id, cnameChange.recordName, recordType)
      val proposedAdds = groupedChanges.getProposedAdds(recordKey)

      proposedAdds.exists(_ != cnameChange.inputChange.record)
    }

    if (duplicateNameChangeInBatch) {
      RecordNameNotUniqueInBatch(cnameChange.inputChange.inputName, CNAME).invalidNel
    } else ().validNel
  }

  def recordIsUniqueInBatch(
      change: AddChangeForValidation,
      groupedChanges: ChangeForValidationMap
  ): SingleValidation[Unit] = {
    // Ignore true duplicates, but identify multi-records
    val proposedAdds = groupedChanges.getProposedAdds(change.recordKey)

    if (proposedAdds.size > 1) {
      RecordNameNotUniqueInBatch(change.inputChange.inputName, change.inputChange.typ).invalidNel
    } else ().validNel
  }

  def recordDoesNotExist(
      zoneId: String,
      recordName: String,
      inputName: String,
      typ: RecordType,
      groupedChanges: ChangeForValidationMap
  ): SingleValidation[Unit] =
    groupedChanges.getExistingRecordSet(RecordKey(zoneId, recordName, typ)) match {
      case Some(_) => RecordAlreadyExists(inputName).invalidNel
      case None => ().validNel
    }

  def noIncompatibleRecordExists(
      change: AddChangeForValidation,
      groupedChanges: ChangeForValidationMap
  ): SingleValidation[Unit] = {
    // find conflicting types in existing records
    val conflictingExistingTypes = change.inputChange.typ match {
      case CNAME =>
        groupedChanges.existingRecordSets
          .getRecordSetMatch(change.zone.id, change.recordName)
          .map(_.typ)
      case _ =>
        groupedChanges
          .getExistingRecordSet(RecordKey(change.zone.id, change.recordName, CNAME))
          .map(_.typ)
          .toList
    }

    // find one that isnt being deleted
    val nonDelete = conflictingExistingTypes.find { recordType =>
      groupedChanges
        .getProposedRecordData(RecordKey(change.zone.id, change.recordName, recordType))
        .nonEmpty
    }

    nonDelete match {
      case Some(recordType) =>
        CnameIsNotUniqueError(change.inputChange.inputName, recordType).invalidNel
      case None => ().validNel
    }
  }

  def userCanAddRecordSet(
      input: AddChangeForValidation,
      authPrincipal: AuthPrincipal
  ): SingleValidation[Unit] = {
    val result = canAddRecordSet(
      authPrincipal,
      input.recordName,
      input.inputChange.typ,
      input.zone,
      List(input.inputChange.record)
    )
    result
      .leftMap(
        _ =>
          UserIsNotAuthorizedError(
            authPrincipal.signedInUser.userName,
            input.zone.adminGroupId,
            OwnerType.Zone,
            Some(input.zone.email)
          )
      )
      .toValidatedNel
  }

  def userCanUpdateRecordSet(
      input: ChangeForValidation,
      authPrincipal: AuthPrincipal,
      ownerGroupId: Option[String],
      addRecords: List[RecordData]
  ): SingleValidation[Unit] = {
    val result =
      canUpdateRecordSet(
        authPrincipal,
        input.recordName,
        input.inputChange.typ,
        input.zone,
        ownerGroupId,
        addRecords
      )
    result
      .leftMap(
        _ =>
          ownerGroupId match {
            case Some(id) if input.zone.shared =>
              UserIsNotAuthorizedError(authPrincipal.signedInUser.userName, id, OwnerType.Record)
            case _ =>
              UserIsNotAuthorizedError(
                authPrincipal.signedInUser.userName,
                input.zone.adminGroupId,
                OwnerType.Zone,
                Some(input.zone.email)
              )
          }
      )
      .toValidatedNel
  }

  def userCanDeleteRecordSet(
      input: ChangeForValidation,
      authPrincipal: AuthPrincipal,
      ownerGroupId: Option[String],
      existingRecords: List[RecordData]
  ): SingleValidation[Unit] = {
    val result =
      canDeleteRecordSet(
        authPrincipal,
        input.recordName,
        input.inputChange.typ,
        input.zone,
        ownerGroupId,
        existingRecords
      )
    result
      .leftMap(
        _ =>
          ownerGroupId match {
            case Some(id) if input.zone.shared =>
              UserIsNotAuthorizedError(authPrincipal.signedInUser.userName, id, OwnerType.Record)
            case _ =>
              UserIsNotAuthorizedError(
                authPrincipal.signedInUser.userName,
                input.zone.adminGroupId,
                OwnerType.Zone,
                Some(input.zone.email)
              )
          }
      )
      .toValidatedNel
  }

  def canGetBatchChange(
      batchChange: BatchChange,
      auth: AuthPrincipal
  ): Either[BatchChangeErrorResponse, Unit] =
    if (auth.isSystemAdmin || auth.userId == batchChange.userId) {
      ().asRight
    } else {
      UserNotAuthorizedError(batchChange.id).asLeft
    }

  def isNotHighValueDomain(change: ChangeInput): SingleValidation[Unit] =
    change.typ match {
      case RecordType.PTR =>
        ZoneRecordValidations.isNotHighValueIp(
          highValueDomainConfig.ipList,
          change.inputName
        )
      case _ =>
        ZoneRecordValidations.isNotHighValueFqdn(
          highValueDomainConfig.fqdnRegexes,
          change.inputName
        )
    }

  def doesNotRequireManualReview(change: ChangeInput, isApproved: Boolean): SingleValidation[Unit] =
    if (isApproved) {
      // If we are reviewing, don't need to check whether DNS change needs review
      ().validNel
    } else {
      change.typ match {
        case RecordType.PTR =>
          ZoneRecordValidations.ipDoesNotRequireManualReview(
            manualReviewConfig.ipList,
            change.inputName
          )
        case _ =>
          ZoneRecordValidations.domainDoesNotRequireManualReview(
            manualReviewConfig.domainList,
            change.inputName
          )
      }
    }

  def ownerGroupProvidedIfNeeded(
      change: AddChangeForValidation,
      existingRecord: Option[RecordSet],
      ownerGroupId: Option[String]
  ): SingleValidation[Unit] =
    if (!change.zone.shared || ownerGroupId.isDefined) {
      ().validNel
    } else {
      existingRecord match {
        case Some(rs) if rs.ownerGroupId.isDefined => ().validNel
        case _ =>
          // rs exists without owner group, or this is a create
          MissingOwnerGroupId(change.recordName, change.zone.name).invalidNel
      }
    }

  def validateScheduledChange(
      input: BatchChangeInput,
      scheduledChangesEnabled: Boolean
  ): Either[BatchChangeErrorResponse, Unit] =
    (scheduledChangesEnabled, input.scheduledTime) match {
      case (_, None) => Right(())
      case (true, Some(scheduledTime)) if scheduledTime.isAfterNow => Right(())
      case (true, _) => Left(ScheduledTimeMustBeInFuture)
      case (false, _) => Left(ScheduledChangesDisabled)
    }

  def zoneDoesNotRequireManualReview(
      change: ChangeForValidation,
      isApproved: Boolean
  ): SingleValidation[Unit] =
    if (isApproved) {
      ().validNel
    } else {
      ZoneRecordValidations.zoneDoesNotRequireManualReview(
        manualReviewConfig.zoneList,
        change.zone.name,
        change.inputChange.inputName
      )
    }
}<|MERGE_RESOLUTION|>--- conflicted
+++ resolved
@@ -234,9 +234,6 @@
     record match {
       case a: AData => validateIpv4Address(a.address).asUnit
       case aaaa: AAAAData => validateIpv6Address(aaaa.address).asUnit
-<<<<<<< HEAD
-      case cname: CNAMEData => validateCName(cname.cname).asUnit
-=======
       case cname: CNAMEData =>
         /*
         To validate the zone is reverse
@@ -245,7 +242,6 @@
         val isIPv6: Boolean = change.inputName.toLowerCase.endsWith("ip6.arpa.")
         val isReverse: Boolean = isIPv4 || isIPv6
         validateCname(cname.cname,isReverse).asUnit
->>>>>>> c10f8e44
       case ptr: PTRData => validateHostName(ptr.ptrdname).asUnit
       case txt: TXTData => validateTxtTextLength(txt.text).asUnit
       case mx: MXData =>
