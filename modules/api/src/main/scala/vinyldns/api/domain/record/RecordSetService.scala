--- conflicted
+++ resolved
@@ -153,12 +153,8 @@
       rsForValidations = change.recordSet
       superUserCanUpdateOwnerGroup = canSuperUserUpdateOwnerGroup(existing, recordSet, zone, auth)
       _ <- isNotHighValueDomain(recordSet, zone, highValueDomainConfig).toResult
-<<<<<<< HEAD
       _ <- if(requestorRecordSetGroupApprovalStatus.contains(recordSet.recordSetGroupChange.get.recordSetGroupApprovalStatus))
-              ().toResult else canUpdateRecordSet(auth, existing.name, existing.typ, zone, existing.ownerGroupId).toResult
-=======
-      _ <- canUpdateRecordSet(auth, existing.name, existing.typ, zone, existing.ownerGroupId, superUserCanUpdateOwnerGroup).toResult
->>>>>>> 8e215e49
+              ().toResult else canUpdateRecordSet(auth, existing.name, existing.typ, zone, existing.ownerGroupId, superUserCanUpdateOwnerGroup).toResult
       ownerGroup <- getGroupIfProvided(rsForValidations.ownerGroupId)
       _ <- canUseOwnerGroup(rsForValidations.ownerGroupId, ownerGroup, auth).toResult
       _ <- notPending(existing).toResult
