/*
 * Copyright 2018 Comcast Cable Communications Management, LLC
 *
 * Licensed under the Apache License, Version 2.0 (the "License");
 * you may not use this file except in compliance with the License.
 * You may obtain a copy of the License at
 *
 *     http://www.apache.org/licenses/LICENSE-2.0
 *
 * Unless required by applicable law or agreed to in writing, software
 * distributed under the License is distributed on an "AS IS" BASIS,
 * WITHOUT WARRANTIES OR CONDITIONS OF ANY KIND, either express or implied.
 * See the License for the specific language governing permissions and
 * limitations under the License.
 */

package vinyldns.api.domain.record

import vinyldns.api.Interfaces.{Result, _}
import vinyldns.core.domain.auth.AuthPrincipal
import vinyldns.core.domain.membership.{Group, GroupRepository, User, UserRepository}
import vinyldns.api.domain.zone._
import vinyldns.api.repository.ApiDataAccessor
import vinyldns.api.route.{ListGlobalRecordSetsResponse, ListRecordSetsByZoneResponse}
import vinyldns.core.domain.record._
import vinyldns.core.domain.zone.{Zone, ZoneCommandResult, ZoneRepository}
import vinyldns.core.queue.MessageQueue
import cats.data._
import cats.effect.IO
import org.slf4j.{Logger, LoggerFactory}
import org.xbill.DNS.ReverseMap
import vinyldns.api.config.{DottedHostsConfig, HighValueDomainConfig, ZoneAuthConfigs}
import vinyldns.api.domain.DomainValidations.{validateIpv4Address, validateIpv6Address}
import vinyldns.api.domain.access.AccessValidationsAlgebra
import vinyldns.core.domain.record.NameSort.NameSort
import vinyldns.core.domain.record.RecordType.RecordType
import vinyldns.core.domain.DomainHelpers.ensureTrailingDot
import vinyldns.core.domain.backend.{Backend, BackendResolver}
import vinyldns.core.domain.record.RecordTypeSort.RecordTypeSort
import vinyldns.core.notifier.{AllNotifiers, Notification}

import scala.util.matching.Regex

object RecordSetService {
  def apply(
             dataAccessor: ApiDataAccessor,
             messageQueue: MessageQueue,
             accessValidation: AccessValidationsAlgebra,
             backendResolver: BackendResolver,
             validateRecordLookupAgainstDnsBackend: Boolean,
             highValueDomainConfig: HighValueDomainConfig,
             dottedHostsConfig: DottedHostsConfig,
             approvedNameServers: List[Regex],
             useRecordSetCache: Boolean,
             notifiers: AllNotifiers
           ): RecordSetService =
    new RecordSetService(
      dataAccessor.zoneRepository,
      dataAccessor.groupRepository,
      dataAccessor.recordSetRepository,
      dataAccessor.recordSetCacheRepository,
      dataAccessor.recordChangeRepository,
      dataAccessor.userRepository,
      messageQueue,
      accessValidation,
      backendResolver,
      validateRecordLookupAgainstDnsBackend,
      highValueDomainConfig,
      dottedHostsConfig,
      approvedNameServers,
      useRecordSetCache,
      notifiers

    )
}

class RecordSetService(
                        zoneRepository: ZoneRepository,
                        groupRepository: GroupRepository,
                        recordSetRepository: RecordSetRepository,
                        recordSetCacheRepository: RecordSetCacheRepository,
                        recordChangeRepository: RecordChangeRepository,
                        userRepository: UserRepository,
                        messageQueue: MessageQueue,
                        accessValidation: AccessValidationsAlgebra,
                        backendResolver: BackendResolver,
                        validateRecordLookupAgainstDnsBackend: Boolean,
                        highValueDomainConfig: HighValueDomainConfig,
                        dottedHostsConfig: DottedHostsConfig,
                        approvedNameServers: List[Regex],
                        useRecordSetCache: Boolean,
                        notifiers: AllNotifiers
                      ) extends RecordSetServiceAlgebra {

  import RecordSetValidations._
  import accessValidation._

  val logger: Logger = LoggerFactory.getLogger(classOf[RecordSetService])

  val approverOwnershipTransferStatus = List(OwnershipTransferStatus.ManuallyApproved , OwnershipTransferStatus.AutoApproved, OwnershipTransferStatus.ManuallyRejected)
  val requestorOwnershipTransferStatus = List(OwnershipTransferStatus.Cancelled , OwnershipTransferStatus.Requested, OwnershipTransferStatus.PendingReview)

  def addRecordSet(recordSet: RecordSet, auth: AuthPrincipal): Result[ZoneCommandResult] =
    for {
      zone <- getZone(recordSet.zoneId)
      authZones = dottedHostsConfig.zoneAuthConfigs.map(x => x.zone)
      change <- RecordSetChangeGenerator.forAdd(recordSet, zone, Some(auth)).toResult
      // because changes happen to the RS in forAdd itself, converting 1st and validating on that
      rsForValidations = change.recordSet
      _ <- isNotHighValueDomain(recordSet, zone, highValueDomainConfig).toResult
      _ <- recordSetDoesNotExist(
        backendResolver.resolve,
        zone,
        rsForValidations,
        validateRecordLookupAgainstDnsBackend
      )
      _ <- validRecordTypes(rsForValidations, zone).toResult
      _ <- validRecordNameLength(rsForValidations, zone).toResult
      _ <- canAddRecordSet(auth, rsForValidations.name, rsForValidations.typ, zone).toResult
      existingRecordsWithName <- recordSetRepository
        .getRecordSetsByName(zone.id, rsForValidations.name)
        .toResult[List[RecordSet]]
      ownerGroup <- getGroupIfProvided(rsForValidations.ownerGroupId)
      _ <- canUseOwnerGroup(rsForValidations.ownerGroupId, ownerGroup, auth).toResult
      _ <- noCnameWithNewName(rsForValidations, existingRecordsWithName, zone).toResult
      allowedZoneList <- getAllowedZones(authZones).toResult[Set[String]]
      isInAllowedUsers = checkIfInAllowedUsers(zone, dottedHostsConfig, auth)
      isUserInAllowedGroups <- checkIfInAllowedGroups(zone, dottedHostsConfig, auth).toResult[Boolean]
      isAllowedUser = isInAllowedUsers || isUserInAllowedGroups
      isRecordTypeAllowed = checkIfInAllowedRecordType(zone, dottedHostsConfig, rsForValidations)
      isRecordTypeAndUserAllowed = isAllowedUser && isRecordTypeAllowed
      allowedDotsLimit = getAllowedDotsLimit(zone, dottedHostsConfig)
      recordFqdnDoesNotAlreadyExist <- recordFQDNDoesNotExist(rsForValidations, zone).toResult[Boolean]
      _ <- typeSpecificValidations(
        rsForValidations,
        existingRecordsWithName,
        zone,
        None,
        approvedNameServers,
        recordFqdnDoesNotAlreadyExist,
        allowedZoneList,
        isRecordTypeAndUserAllowed,
        allowedDotsLimit
      ).toResult
      _ <- if(allowedZoneList.contains(zone.name)) checkAllowedDots(allowedDotsLimit, rsForValidations, zone).toResult else ().toResult
      _ <- if(allowedZoneList.contains(zone.name)) isNotApexEndsWithDot(rsForValidations, zone).toResult else ().toResult
      _ <- messageQueue.send(change).toResult[Unit]
    } yield change

  def updateRecordSet(recordSet: RecordSet, auth: AuthPrincipal): Result[ZoneCommandResult] =
    for {
      zone <- getZone(recordSet.zoneId)
      existing <- getRecordSet(recordSet.id)
      _ <- unchangedRecordName(existing, recordSet, zone).toResult
      _ <- unchangedRecordType(existing, recordSet).toResult
      _ <- unchangedZoneId(existing, recordSet).toResult
      _ <- if(requestorOwnershipTransferStatus.contains(recordSet.recordSetGroupChange.map(_.ownershipTransferStatus).getOrElse("<none>"))
        && !auth.isSuper && !auth.isGroupMember(existing.ownerGroupId.getOrElse("None"))) {
        unchangedRecordSet (existing, recordSet).toResult} else ().toResult
      _ <- if(existing.recordSetGroupChange.exists(_.ownershipTransferStatus == OwnershipTransferStatus.Cancelled)
        && !auth.isSuper) {
        recordSetOwnershipApproveStatus(recordSet).toResult
      } else ().toResult
      _ = logger.info(s"updated recordsetgroupchange: ${recordSet.recordSetGroupChange}")
      _ = logger.info(s"existing recordsetgroupchange: ${existing.recordSetGroupChange}")
      recordSet <- updateRecordSetGroupChangeStatus(recordSet, existing, zone, auth)
      change <- RecordSetChangeGenerator.forUpdate(existing, recordSet, zone, Some(auth)).toResult
      // because changes happen to the RS in forUpdate itself, converting 1st and validating on that
      rsForValidations = change.recordSet
      superUserCanUpdateOwnerGroup = canSuperUserUpdateOwnerGroup(existing, recordSet, zone, auth)
      _ <- isNotHighValueDomain(recordSet, zone, highValueDomainConfig).toResult
      _ <- if(requestorOwnershipTransferStatus.contains(recordSet.recordSetGroupChange.map(_.ownershipTransferStatus).getOrElse("<none>"))
        && !auth.isSuper && !auth.isGroupMember(existing.ownerGroupId.getOrElse("None"))) ().toResult
      else canUpdateRecordSet(auth, existing.name, existing.typ, zone, existing.ownerGroupId, superUserCanUpdateOwnerGroup).toResult
      ownerGroup <- getGroupIfProvided(rsForValidations.ownerGroupId)
      ownerTransferGroup <- getGroupInfo(rsForValidations.recordSetGroupChange.map(_.requestedOwnerGroupId.getOrElse("None")))
      _ <- if(requestorOwnershipTransferStatus.contains(recordSet.recordSetGroupChange.map(_.ownershipTransferStatus).getOrElse("<none>"))
        && !auth.isSuper && !auth.isGroupMember(existing.ownerGroupId.getOrElse("None")))
        canUseOwnerGroup(rsForValidations.recordSetGroupChange.map(_.requestedOwnerGroupId.getOrElse("None")), ownerTransferGroup, auth).toResult
      else if(approverOwnershipTransferStatus.contains(recordSet.recordSetGroupChange.map(_.ownershipTransferStatus).getOrElse("<none>"))
        && !auth.isSuper) canUseOwnerGroup(existing.ownerGroupId, ownerGroup, auth).toResult
      else canUseOwnerGroup(rsForValidations.ownerGroupId, ownerGroup, auth).toResult
      _ <- notPending(existing).toResult
      existingRecordsWithName <- recordSetRepository
        .getRecordSetsByName(zone.id, rsForValidations.name)
        .toResult[List[RecordSet]]
      _ <- isUniqueUpdate(
        backendResolver.resolve,
        rsForValidations,
        existingRecordsWithName,
        zone,
        validateRecordLookupAgainstDnsBackend
      )
      _ <- noCnameWithNewName(rsForValidations, existingRecordsWithName, zone).toResult
      authZones = dottedHostsConfig.zoneAuthConfigs.map(x => x.zone)
      allowedZoneList <- getAllowedZones(authZones).toResult[Set[String]]
      isInAllowedUsers = checkIfInAllowedUsers(zone, dottedHostsConfig, auth)
      isUserInAllowedGroups <- checkIfInAllowedGroups(zone, dottedHostsConfig, auth).toResult[Boolean]
      isAllowedUser = isInAllowedUsers || isUserInAllowedGroups
      isRecordTypeAllowed = checkIfInAllowedRecordType(zone, dottedHostsConfig, rsForValidations)
      isRecordTypeAndUserAllowed = isAllowedUser && isRecordTypeAllowed
      allowedDotsLimit = getAllowedDotsLimit(zone, dottedHostsConfig)
      _ <- typeSpecificValidations(
        rsForValidations,
        existingRecordsWithName,
        zone,
        Some(existing),
        approvedNameServers,
        true,
        allowedZoneList,
        isRecordTypeAndUserAllowed,
        allowedDotsLimit
      ).toResult
      _ <- if(existing.name == rsForValidations.name) ().toResult else if(allowedZoneList.contains(zone.name)) checkAllowedDots(allowedDotsLimit, rsForValidations, zone).toResult else ().toResult
      _ <- if(allowedZoneList.contains(zone.name)) isNotApexEndsWithDot(rsForValidations, zone).toResult else ().toResult
      _ <- messageQueue.send(change).toResult[Unit]
      _ <- if(recordSet.recordSetGroupChange.isDefined &&
        recordSet.recordSetGroupChange.exists(rsgc =>
          rsgc.ownershipTransferStatus != OwnershipTransferStatus.None &&
            rsgc.ownershipTransferStatus != OwnershipTransferStatus.AutoApproved))
        notifiers.notify(Notification(change)).toResult
      else ().toResult
    } yield change

  def deleteRecordSet(
                       recordSetId: String,
                       zoneId: String,
                       auth: AuthPrincipal
                     ): Result[ZoneCommandResult] =
    for {
      zone <- getZone(zoneId)
      existing <- getRecordSet(recordSetId)
      _ <- isNotHighValueDomain(existing, zone, highValueDomainConfig).toResult
      _ <- canDeleteRecordSet(auth, existing.name, existing.typ, zone, existing.ownerGroupId).toResult
      _ <- notPending(existing).toResult
      _ <- typeSpecificDeleteValidations(existing, zone).toResult
      change <- RecordSetChangeGenerator.forDelete(existing, zone, Some(auth)).toResult
      _ <- messageQueue.send(change).toResult[Unit]
    } yield change

  def getGroupInfo(ids: Option[String]): Result[Option[Group]]= {
    ids match {
      case Some("None") => EitherT.pure[IO, Throwable](None)
      case Some(value) => getGroupIfProvided(Some(value))
      case None => EitherT.pure[IO, Throwable](None)
    }
  }

  //update ownership transfer is zone is shared
  def updateRecordSetGroupChangeStatus(
                                        recordSet: RecordSet,
                                        existing: RecordSet,
                                        zone: Zone,
                                        authPrincipal: AuthPrincipal): Result[RecordSet] = {
    val existingOwnershipTransfer = existing.recordSetGroupChange.getOrElse(OwnershipTransfer.apply(OwnershipTransferStatus.None, Some("none")))
    val ownershipTransfer = recordSet.recordSetGroupChange.getOrElse(OwnershipTransfer.apply(OwnershipTransferStatus.None, Some("none")))
    if (recordSet.recordSetGroupChange.isDefined &&
<<<<<<< HEAD
      ownerShipTransfer.ownerShipTransferStatus != OwnerShipTransferStatus.None && existingOwnerShipTransfer != ownerShipTransfer)
=======
      ownershipTransfer.ownershipTransferStatus != OwnershipTransferStatus.None)
>>>>>>> a4b6a82c
      if (zone.shared){
        if (approverOwnershipTransferStatus.contains(ownershipTransfer.ownershipTransferStatus)) {
          val recordSetOwnerApproval =
            ownershipTransfer.ownershipTransferStatus match {
              case OwnershipTransferStatus.ManuallyApproved =>
                recordSet.copy(ownerGroupId = existingOwnershipTransfer.requestedOwnerGroupId,
                  recordSetGroupChange = Some(ownershipTransfer.copy(ownershipTransferStatus = OwnershipTransferStatus.ManuallyApproved,
                    requestedOwnerGroupId = existingOwnershipTransfer.requestedOwnerGroupId)))
              case OwnershipTransferStatus.ManuallyRejected =>
                recordSet.copy(
                  recordSetGroupChange = Some(ownershipTransfer.copy(ownershipTransferStatus = OwnershipTransferStatus.ManuallyRejected,
                    requestedOwnerGroupId = existingOwnershipTransfer.requestedOwnerGroupId)))
              case OwnershipTransferStatus.AutoApproved =>
                recordSet.copy(
                  ownerGroupId = ownershipTransfer.requestedOwnerGroupId,
                  recordSetGroupChange = Some(ownershipTransfer.copy(ownershipTransferStatus = OwnershipTransferStatus.AutoApproved,
                    requestedOwnerGroupId = ownershipTransfer.requestedOwnerGroupId)))

              case _ => recordSet.copy(
                recordSetGroupChange = Some(ownershipTransfer.copy(
                  ownershipTransferStatus = OwnershipTransferStatus.None,
                  requestedOwnerGroupId = None)))
            }
          for {
            _ <- if(existingOwnershipTransfer != ownershipTransfer ) {
              for{
                _ <- isValidOwnershipTransferStatusApprove(existing.recordSetGroupChange,recordSet.recordSetGroupChange).toResult
                _ <- canChangeFromPendingReview(recordSet,authPrincipal).toResult
              }yield ()
            } else ().toResult
            recordSet <- recordSetOwnerApproval.toResult
          } yield recordSet
        }
        else {
          val recordSetOwnerRequest =
            ownershipTransfer.ownershipTransferStatus match {
              case OwnershipTransferStatus.Cancelled =>
                recordSet.copy(recordSetGroupChange = Some(ownershipTransfer.copy(
                  ownershipTransferStatus = OwnershipTransferStatus.Cancelled,
                  requestedOwnerGroupId = existingOwnershipTransfer.requestedOwnerGroupId)))
              case OwnershipTransferStatus.PendingReview => recordSet
              case OwnershipTransferStatus.Requested | OwnershipTransferStatus.PendingReview if existing.ownerGroupId.isDefined =>
                recordSet.copy(
                recordSetGroupChange = Some(ownershipTransfer.copy(ownershipTransferStatus = OwnershipTransferStatus.PendingReview)))
              case OwnershipTransferStatus.Requested if existing.ownerGroupId.isEmpty => recordSet.copy(
                ownerGroupId = ownershipTransfer.requestedOwnerGroupId,
                recordSetGroupChange = Some(ownershipTransfer.copy(
                  ownershipTransferStatus = OwnershipTransferStatus.AutoApproved,
                  requestedOwnerGroupId = ownershipTransfer.requestedOwnerGroupId)))
            }
          for {
            _ <- if (existingOwnershipTransfer != ownershipTransfer) {
              for {
                _ <- isValidOwnershipTransferStatusPendingReview(recordSet.recordSetGroupChange).toResult
                _ <- isAlreadyOwnerGroupMember(existing, recordSet).toResult
                _ <- isValidCancelOwnershipTransferStatus(
                  existingOwnershipTransfer.ownershipTransferStatus,
                  ownershipTransfer.ownershipTransferStatus).toResult
                _ <- canCancelOwnershipTransfer(recordSet,authPrincipal).toResult
              } yield ()
            } else ().toResult
            recordSet <- recordSetOwnerRequest.toResult
          } yield recordSet
        }
      } else for {
        _ <- unchangedRecordSetOwnershipStatus(recordSet, existing).toResult
      } yield recordSet.copy(
        ownerGroupId = recordSet.ownerGroupId,
        recordSetGroupChange = existing.recordSetGroupChange)
    else recordSet.copy(
      ownerGroupId = recordSet.ownerGroupId,
      recordSetGroupChange = existing.recordSetGroupChange).toResult
  }

  // For dotted hosts. Check if a record that may conflict with dotted host exist or not
  def recordFQDNDoesNotExist(newRecordSet: RecordSet, zone: Zone): IO[Boolean] = {
    // Use fqdn for searching through `recordset` mysql table to see if it already exist
    val newRecordFqdn = if(newRecordSet.name != zone.name) newRecordSet.name + "." + zone.name else newRecordSet.name

    for {
      record <- recordSetRepository.getRecordSetsByFQDNs(Set(newRecordFqdn))
      isRecordAlreadyExist = doesRecordWithSameTypeExist(record, newRecordSet)
      doesNotExist = if(isRecordAlreadyExist) false else true
    } yield doesNotExist
  }

  // Check if a record with same type already exist in 'recordset' mysql table
  def doesRecordWithSameTypeExist(oldRecord: List[RecordSet], newRecord: RecordSet): Boolean = {
    if(oldRecord.nonEmpty) {
      val typeExists = oldRecord.map(x => x.typ == newRecord.typ)
      if (typeExists.contains(true)) true else false
    }
    else {
      false
    }
  }

  // Get zones that are allowed to create dotted hosts using the zones present in dotted hosts config
  def  getAllowedZones(zones: List[String]): IO[Set[String]] = {
    if(zones.isEmpty){
      val noZones: IO[Set[String]] = IO(Set.empty)
      noZones
    }
    else {
      // Wildcard zones needs to be passed to a separate method
      val wildcardZones = zones.filter(_.contains("*")).map(_.replace("*", "%"))
      // Zones without wildcard character are passed to a separate function
      val namedZones = zones.filter(zone => !zone.contains("*"))
      for{
        namedZoneResult <- zoneRepository.getZonesByNames(namedZones.toSet)
        wildcardZoneResult <- zoneRepository.getZonesByFilters(wildcardZones.toSet)
        zoneResult = namedZoneResult ++ wildcardZoneResult // Combine the zones
      } yield zoneResult.map(x => x.name)
    }
  }

  // Check if user is allowed to create dotted hosts using the users present in dotted hosts config
  def getAllowedDotsLimit(zone: Zone, config: DottedHostsConfig): Int = {
    val configZones = config.zoneAuthConfigs.map(x => x.zone)
    val zoneName = if(zone.name.takeRight(1) != ".") zone.name + "." else zone.name
    val dottedZoneConfig = configZones.filter(_.contains("*")).map(_.replace("*", "[A-Za-z0-9.]*"))
    val isContainWildcardZone = dottedZoneConfig.exists(x => zoneName.matches(x))
    val isContainNormalZone = configZones.contains(zoneName)
    if(isContainNormalZone){
      config.zoneAuthConfigs.filter(x => x.zone == zoneName).head.dotsLimit
    }
    else if(isContainWildcardZone){
      config.zoneAuthConfigs.filter(x => zoneName.matches(x.zone.replace("*", "[A-Za-z0-9.]*"))).head.dotsLimit
    }
    else {
      0
    }
  }

  // Check if user is allowed to create dotted hosts using the users present in dotted hosts config
  def checkIfInAllowedUsers(zone: Zone, config: DottedHostsConfig, auth: AuthPrincipal): Boolean = {
    val configZones = config.zoneAuthConfigs.map(x => x.zone)
    val zoneName = if(zone.name.takeRight(1) != ".") zone.name + "." else zone.name
    val dottedZoneConfig = configZones.filter(_.contains("*")).map(_.replace("*", "[A-Za-z0-9.]*"))
    val isContainWildcardZone = dottedZoneConfig.exists(x => zoneName.matches(x))
    val isContainNormalZone = configZones.contains(zoneName)
    if(isContainNormalZone){
      val users = config.zoneAuthConfigs.flatMap {
        x: ZoneAuthConfigs =>
          if (x.zone == zoneName) x.userList else List.empty
      }
      if(users.contains(auth.signedInUser.userName)){
        true
      }
      else {
        false
      }
    }
    else if(isContainWildcardZone){
      val users = config.zoneAuthConfigs.flatMap {
        x: ZoneAuthConfigs =>
          if (x.zone.contains("*")) {
            val wildcardZone = x.zone.replace("*", "[A-Za-z0-9.]*")
            if (zoneName.matches(wildcardZone)) x.userList else List.empty
          } else List.empty
      }
      if(users.contains(auth.signedInUser.userName)){
        true
      }
      else {
        false
      }
    }
    else {
      false
    }
  }

  // Check if user is allowed to create dotted hosts using the record types present in dotted hosts config
  def checkIfInAllowedRecordType(zone: Zone, config: DottedHostsConfig, rs: RecordSet): Boolean = {
    val configZones = config.zoneAuthConfigs.map(x => x.zone)
    val zoneName = if(zone.name.takeRight(1) != ".") zone.name + "." else zone.name
    val dottedZoneConfig = configZones.filter(_.contains("*")).map(_.replace("*", "[A-Za-z0-9.]*"))
    val isContainWildcardZone = dottedZoneConfig.exists(x => zoneName.matches(x))
    val isContainNormalZone = configZones.contains(zoneName)
    if(isContainNormalZone){
      val rType = config.zoneAuthConfigs.flatMap {
        x: ZoneAuthConfigs =>
          if (x.zone == zoneName) x.recordTypes else List.empty
      }
      if(rType.contains(rs.typ.toString)){
        true
      }
      else {
        false
      }
    }
    else if(isContainWildcardZone){
      val rType = config.zoneAuthConfigs.flatMap {
        x: ZoneAuthConfigs =>
          if (x.zone.contains("*")) {
            val wildcardZone = x.zone.replace("*", "[A-Za-z0-9.]*")
            if (zoneName.matches(wildcardZone)) x.recordTypes else List.empty
          } else List.empty
      }
      if(rType.contains(rs.typ.toString)){
        true
      }
      else {
        false
      }
    }
    else {
      false
    }
  }

  // Check if user is allowed to create dotted hosts using the groups present in dotted hosts config
  def checkIfInAllowedGroups(zone: Zone, config: DottedHostsConfig, auth: AuthPrincipal): IO[Boolean] = {
    val configZones = config.zoneAuthConfigs.map(x => x.zone)
    val zoneName = if(zone.name.takeRight(1) != ".") zone.name + "." else zone.name
    val dottedZoneConfig = configZones.filter(_.contains("*")).map(_.replace("*", "[A-Za-z0-9.]*"))
    val isContainWildcardZone = dottedZoneConfig.exists(x => zoneName.matches(x))
    val isContainNormalZone = configZones.contains(zoneName)
    val groups = if(isContainNormalZone){
      config.zoneAuthConfigs.flatMap {
        x: ZoneAuthConfigs =>
          if (x.zone == zoneName) x.groupList else List.empty
      }
    }
    else if(isContainWildcardZone){
      config.zoneAuthConfigs.flatMap {
        x: ZoneAuthConfigs =>
          if (x.zone.contains("*")) {
            val wildcardZone = x.zone.replace("*", "[A-Za-z0-9.]*")
            if (zoneName.matches(wildcardZone)) x.groupList else List.empty
          } else List.empty
      }
    }
    else {
      List.empty
    }
    for{
      groupsInConfig <- groupRepository.getGroupsByName(groups.toSet)
      members = groupsInConfig.flatMap(x => x.memberIds)
      usersList <- if(members.isEmpty) IO(Seq.empty) else userRepository.getUsers(members, None, None).map(x => x.users)
      users = if(usersList.isEmpty) Seq.empty else usersList.map(x => x.userName)
      isPresent = users.contains(auth.signedInUser.userName)
    } yield isPresent
  }

  def getRecordSet(
                    recordSetId: String,
                    authPrincipal: AuthPrincipal
                  ): Result[RecordSetInfo] =
    for {
      recordSet <- getRecordSet(recordSetId)
      groupName <- getGroupName(recordSet.ownerGroupId)
    } yield RecordSetInfo(recordSet, groupName)

  def getRecordSetCount(zoneId: String, authPrincipal: AuthPrincipal): Result[RecordSetCount] = {
    for {
      zone <- getZone(zoneId)
      _ <- canSeeZone(authPrincipal, zone).toResult
      count  <- recordSetRepository.getRecordSetCount(zoneId).toResult
    } yield RecordSetCount(count)
  }

  def getRecordSetByZone(
                          recordSetId: String,
                          zoneId: String,
                          authPrincipal: AuthPrincipal
                        ): Result[RecordSetInfo] =
    for {
      zone <- getZone(zoneId)
      recordSet <- getRecordSet(recordSetId)
      _ <- canViewRecordSet(
        authPrincipal,
        recordSet.name,
        recordSet.typ,
        zone,
        recordSet.ownerGroupId
      ).toResult
      groupName <- getGroupName(recordSet.ownerGroupId)
    } yield RecordSetInfo(recordSet, groupName)

  def listRecordSets(
                      startFrom: Option[String],
                      maxItems: Option[Int],
                      recordNameFilter: String,
                      recordTypeFilter: Option[Set[RecordType]],
                      recordOwnerGroupFilter: Option[String],
                      nameSort: NameSort,
                      authPrincipal: AuthPrincipal,
                      recordTypeSort: RecordTypeSort
                    ): Result[ListGlobalRecordSetsResponse] =
    for {
      _ <- validRecordNameFilterLength(recordNameFilter).toResult
      formattedRecordNameFilter <- formatRecordNameFilter(recordNameFilter)
      recordSetResults <- recordSetRepository
        .listRecordSets(
          None,
          startFrom,
          maxItems,
          Some(formattedRecordNameFilter),
          recordTypeFilter,
          recordOwnerGroupFilter,
          nameSort,
          recordTypeSort
        )
        .toResult[ListRecordSetResults]
      rsOwnerGroupIds = recordSetResults.recordSets.flatMap(_.ownerGroupId).toSet
      rsZoneIds = recordSetResults.recordSets.map(_.zoneId).toSet
      rsGroups <- groupRepository.getGroups(rsOwnerGroupIds).toResult[Set[Group]]
      rsZones <- zoneRepository.getZones(rsZoneIds).toResult[Set[Zone]]
      setsWithSupplementalInfo = getSupplementalInfo(recordSetResults.recordSets, rsGroups, rsZones)
    } yield ListGlobalRecordSetsResponse(
      setsWithSupplementalInfo,
      recordSetResults.startFrom,
      recordSetResults.nextId,
      recordSetResults.maxItems,
      recordNameFilter,
      recordSetResults.recordTypeFilter,
      recordSetResults.recordOwnerGroupFilter,
      recordSetResults.nameSort
    )

  /**
   * Searches recordsets, optionally using the recordset cache (controlled by the 'use-recordset-cache' setting)
   *
   * @param startFrom          The starting record
   * @param maxItems           The maximum number of items
   * @param recordNameFilter   The record name filter
   * @param recordTypeFilter   The record type filter
   * @param recordOwnerGroupId The owner group identifier
   * @param nameSort           The sort direction
   * @param authPrincipal      The authenticated principal
   * @return A {@link ListGlobalRecordSetsResponse}
   */
  def searchRecordSets(
                        startFrom: Option[String],
                        maxItems: Option[Int],
                        recordNameFilter: String,
                        recordTypeFilter: Option[Set[RecordType]],
                        recordOwnerGroupFilter: Option[String],
                        nameSort: NameSort,
                        authPrincipal: AuthPrincipal,
                        recordTypeSort: RecordTypeSort
                      ): Result[ListGlobalRecordSetsResponse] = {
    for {
      _ <- validRecordNameFilterLength(recordNameFilter).toResult
      formattedRecordNameFilter <- formatRecordNameFilter(recordNameFilter)
      recordSetResults <- if (useRecordSetCache) {
        // Search the cache
        recordSetCacheRepository.listRecordSetData(
          None,
          startFrom,
          maxItems,
          Some(formattedRecordNameFilter),
          recordTypeFilter,
          recordOwnerGroupFilter,
          nameSort
        ).toResult[ListRecordSetResults]
      } else {
        // Search the record table directly
        recordSetRepository.listRecordSets(
          None,
          startFrom,
          maxItems,
          Some(formattedRecordNameFilter),
          recordTypeFilter,
          recordOwnerGroupFilter,
          nameSort,
          recordTypeSort
        ).toResult[ListRecordSetResults]
      }
      rsOwnerGroupIds = recordSetResults.recordSets.flatMap(_.ownerGroupId).toSet
      rsZoneIds = recordSetResults.recordSets.map(_.zoneId).toSet
      rsGroups <- groupRepository.getGroups(rsOwnerGroupIds).toResult[Set[Group]]
      rsZones <- zoneRepository.getZones(rsZoneIds).toResult[Set[Zone]]
      setsWithSupplementalInfo = getSupplementalInfo(recordSetResults.recordSets, rsGroups, rsZones)
    } yield ListGlobalRecordSetsResponse(
      setsWithSupplementalInfo,
      recordSetResults.startFrom,
      recordSetResults.nextId,
      recordSetResults.maxItems,
      recordNameFilter,
      recordSetResults.recordTypeFilter,
      recordSetResults.recordOwnerGroupFilter,
      recordSetResults.nameSort
    )
  }

  def listRecordSetsByZone(
                            zoneId: String,
                            startFrom: Option[String],
                            maxItems: Option[Int],
                            recordNameFilter: Option[String],
                            recordTypeFilter: Option[Set[RecordType]],
                            recordOwnerGroupFilter: Option[String],
                            nameSort: NameSort,
                            authPrincipal: AuthPrincipal,
                            recordTypeSort: RecordTypeSort
                          ): Result[ListRecordSetsByZoneResponse] =
    for {
      zone <- getZone(zoneId)
      _ <- canSeeZone(authPrincipal, zone).toResult
      recordSetResults <- recordSetRepository
        .listRecordSets(
          Some(zoneId),
          startFrom,
          maxItems,
          recordNameFilter,
          recordTypeFilter,
          recordOwnerGroupFilter,
          nameSort,
          recordTypeSort
        )
        .toResult[ListRecordSetResults]
      rsOwnerGroupIds = recordSetResults.recordSets.flatMap(_.ownerGroupId).toSet
      rsGroups <- groupRepository.getGroups(rsOwnerGroupIds).toResult[Set[Group]]
      setsWithGroupName = getListWithGroupNames(recordSetResults.recordSets, rsGroups)
      setsWithAccess <- getListAccessLevels(authPrincipal, setsWithGroupName, zone).toResult
    } yield ListRecordSetsByZoneResponse(
      setsWithAccess,
      recordSetResults.startFrom,
      recordSetResults.nextId,
      recordSetResults.maxItems,
      recordSetResults.recordNameFilter,
      recordSetResults.recordTypeFilter,
      recordSetResults.recordOwnerGroupFilter,
      recordSetResults.nameSort,
      recordSetResults.recordTypeSort
    )

  def getRecordSetChange(
                          zoneId: String,
                          changeId: String,
                          authPrincipal: AuthPrincipal
                        ): Result[RecordSetChange] =
    for {
      zone <- getZone(zoneId)
      change <- recordChangeRepository
        .getRecordSetChange(zone.id, changeId)
        .orFail(
          RecordSetChangeNotFoundError(
            s"Unable to find record set change with id $changeId in zone ${zone.name}"
          )
        )
        .toResult[RecordSetChange]
      _ <- canViewRecordSet(
        authPrincipal,
        change.recordSet.name,
        change.recordSet.typ,
        zone,
        change.recordSet.ownerGroupId
      ).toResult
    } yield change

  def listRecordSetChanges(
                            zoneId: String,
                            startFrom: Option[Int] = None,
                            maxItems: Int = 100,
                            authPrincipal: AuthPrincipal
                          ): Result[ListRecordSetChangesResponse] =
      for {
        zone <- getZone(zoneId)
        _ <- canSeeZone(authPrincipal, zone).toResult
        recordSetChangesResults <- recordChangeRepository
          .listRecordSetChanges(Some(zone.id), startFrom, maxItems, None, None)
          .toResult[ListRecordSetChangesResults]
        recordSetChangesInfo <- buildRecordSetChangeInfo(recordSetChangesResults.items)
      } yield ListRecordSetChangesResponse(zoneId, recordSetChangesResults, recordSetChangesInfo)

  def listRecordSetChangeHistory(
                            zoneId: Option[String] = None,
                            startFrom: Option[Int] = None,
                            maxItems: Int = 100,
                            fqdn: Option[String] = None,
                            recordType: Option[RecordType] = None,
                            authPrincipal: AuthPrincipal
                          ): Result[ListRecordSetHistoryResponse] =
    for {
      zone <- getZone(zoneId.get)
      _ <- canSeeZone(authPrincipal, zone).toResult
      recordSetChangesResults <- recordChangeRepository
        .listRecordSetChanges(zoneId, startFrom, maxItems, fqdn, recordType)
        .toResult[ListRecordSetChangesResults]
      recordSetChangesInfo <- buildRecordSetChangeInfo(recordSetChangesResults.items)
    } yield ListRecordSetHistoryResponse(zoneId, recordSetChangesResults, recordSetChangesInfo)

  def listFailedRecordSetChanges(
                                  authPrincipal: AuthPrincipal,
                                  zoneId: Option[String] = None,
                                  startFrom: Int= 0,
                                  maxItems: Int = 100
                                ): Result[ListFailedRecordSetChangesResponse] =
    for {
      recordSetChangesFailedResults <- recordChangeRepository
        .listFailedRecordSetChanges(zoneId, maxItems, startFrom)
        .toResult[ListFailedRecordSetChangesResults]
      _ <- zoneAccess(recordSetChangesFailedResults.items, authPrincipal).toResult
    } yield
      ListFailedRecordSetChangesResponse(
        recordSetChangesFailedResults.items,
        recordSetChangesFailedResults.nextId,
        startFrom,
        maxItems)

  def zoneAccess(
                  RecordSetCh: List[RecordSetChange],
                  auth: AuthPrincipal
                ): List[Result[Unit]] =
    RecordSetCh.map { zn =>
      canSeeZone(auth, zn.zone).toResult
    }

  def getZone(zoneId: String): Result[Zone] =
    zoneRepository
      .getZone(zoneId)
      .orFail(ZoneNotFoundError(s"Zone with id $zoneId does not exists"))
      .toResult[Zone]

  def getRecordSet(recordsetId: String): Result[RecordSet] =
    recordSetRepository
      .getRecordSet(recordsetId)
      .orFail(
        RecordSetNotFoundError(
          s"RecordSet with id $recordsetId does not exist."
        )
      )
      .toResult[RecordSet]

  def recordSetDoesNotExistInDatabase(recordSet: RecordSet, zone: Zone): Result[Unit] =
    recordSetRepository
      .getRecordSets(zone.id, recordSet.name, recordSet.typ)
      .map {
        case Nil => Right(())
        case _ =>
          Left(
            RecordSetAlreadyExists(
              s"RecordSet with name ${recordSet.name} and type ${recordSet.typ} already " +
                s"exists in zone ${zone.name}"
            )
          )
      }
      .toResult

  def buildRecordSetChangeInfo(
                                changes: List[RecordSetChange]
                              ): Result[List[RecordSetChangeInfo]] = {
    val userIds = changes.map(_.userId).toSet
    for {
      users <- userRepository.getUsers(userIds, None, None).map(_.users).toResult[Seq[User]]
      userMap = users.map(u => (u.id, u.userName)).toMap
      recordSetChangesInfo = changes.map(
        change => RecordSetChangeInfo(change, userMap.get(change.userId))
      )
    } yield recordSetChangesInfo
  }

  def getListWithGroupNames(recordsets: List[RecordSet], groups: Set[Group]): List[RecordSetInfo] =
    recordsets.map { rs =>
      val ownerGroupName =
        rs.ownerGroupId.flatMap(groupId => groups.find(_.id == groupId).map(_.name))
      RecordSetInfo(rs, ownerGroupName)
    }

  def getSupplementalInfo(
                           recordsets: List[RecordSet],
                           groups: Set[Group],
                           zones: Set[Zone]
                         ): List[RecordSetGlobalInfo] =
    recordsets.map { rs =>
      val ownerGroupName =
        rs.ownerGroupId.flatMap(groupId => groups.find(_.id == groupId).map(_.name))
      val (zoneName, zoneShared) = zones.find(_.id == rs.zoneId) match {
        case Some(zone) => (zone.name, zone.shared)
        case None => ("Unknown zone name", false)
      }
      RecordSetGlobalInfo(rs, zoneName, zoneShared, ownerGroupName)
    }

  def getGroupName(groupId: Option[String]): Result[Option[String]] = {
    val groupName = for {
      input <- OptionT.fromOption[IO](groupId)
      dbGet <- OptionT(groupRepository.getGroup(input))
    } yield dbGet.name
    groupName.value.toResult[Option[String]]
  }

  def getGroupIfProvided(groupId: Option[String]): Result[Option[Group]] = {
    val ownerGroup = for {
      id <- OptionT.fromOption[IO](groupId)
      group <- OptionT(groupRepository.getGroup(id))
    } yield group
    ownerGroup.value.toResult
  }

  def recordSetDoesNotExist(
                             backendConnection: Zone => Backend,
                             zone: Zone,
                             recordSet: RecordSet,
                             validateRecordLookupAgainstDnsBackend: Boolean
                           ): Result[Unit] =
    recordSetDoesNotExistInDatabase(recordSet, zone).value.flatMap {
      case Left(recordSetAlreadyExists: RecordSetAlreadyExists)
        if validateRecordLookupAgainstDnsBackend =>
        backendConnection(zone)
          .resolve(recordSet.name, zone.name, recordSet.typ)
          .attempt
          .map {
            case Right(existingRecords) =>
              if (existingRecords.isEmpty) Right(())
              else Left(recordSetAlreadyExists)
            case error => error
          }
      case result => IO(result)
    }.toResult

  def isUniqueUpdate(
                      backendConnection: Zone => Backend,
                      newRecordSet: RecordSet,
                      existingRecordsWithName: List[RecordSet],
                      zone: Zone,
                      validateRecordLookupAgainstDnsBackend: Boolean
                    ): Result[Unit] =
    RecordSetValidations
      .recordSetDoesNotExist(newRecordSet, existingRecordsWithName, zone) match {
      case Left(recordSetAlreadyExists: RecordSetAlreadyExists)
        if validateRecordLookupAgainstDnsBackend =>
        backendConnection(zone)
          .resolve(newRecordSet.name, zone.name, newRecordSet.typ)
          .attempt
          .map {
            case Right(existingRecords) =>
              if (existingRecords.isEmpty) Right(())
              else Left(recordSetAlreadyExists)
            case error => error
          }
          .toResult
      case result => IO(result).toResult
    }

  def formatRecordNameFilter(recordNameFilter: String): Result[String] = {
    if (validateIpv4Address(recordNameFilter).isValid || validateIpv6Address(recordNameFilter).isValid) {
      ReverseMap.fromAddress(recordNameFilter).toString
    } else {
      ensureTrailingDot(recordNameFilter)
    }
  }.toResult
}<|MERGE_RESOLUTION|>--- conflicted
+++ resolved
@@ -255,11 +255,7 @@
     val existingOwnershipTransfer = existing.recordSetGroupChange.getOrElse(OwnershipTransfer.apply(OwnershipTransferStatus.None, Some("none")))
     val ownershipTransfer = recordSet.recordSetGroupChange.getOrElse(OwnershipTransfer.apply(OwnershipTransferStatus.None, Some("none")))
     if (recordSet.recordSetGroupChange.isDefined &&
-<<<<<<< HEAD
       ownerShipTransfer.ownerShipTransferStatus != OwnerShipTransferStatus.None && existingOwnerShipTransfer != ownerShipTransfer)
-=======
-      ownershipTransfer.ownershipTransferStatus != OwnershipTransferStatus.None)
->>>>>>> a4b6a82c
       if (zone.shared){
         if (approverOwnershipTransferStatus.contains(ownershipTransfer.ownershipTransferStatus)) {
           val recordSetOwnerApproval =
