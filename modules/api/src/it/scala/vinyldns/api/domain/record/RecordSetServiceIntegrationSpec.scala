--- conflicted
+++ resolved
@@ -19,11 +19,7 @@
 import cats.effect._
 import cats.implicits._
 import cats.scalatest.EitherMatchers
-<<<<<<< HEAD
-
-=======
 import org.mockito.Matchers.any
->>>>>>> bc82ae30
 import java.time.Instant
 import java.time.temporal.ChronoUnit
 import org.mockito.Mockito._
@@ -39,13 +35,10 @@
 import vinyldns.api.engine.TestMessageQueue
 import vinyldns.core.TestMembershipData.{xyzAuth, xyzGroup}
 import vinyldns.mysql.TransactionProvider
-<<<<<<< HEAD
 import vinyldns.core.TestZoneData.{dottedZoneAllowed, testConnection}
 import vinyldns.core.domain.{Fqdn, HighValueDomainError}
-=======
 import vinyldns.core.TestZoneData.testConnection
 import vinyldns.core.domain.{Encrypted, Fqdn, HighValueDomainError}
->>>>>>> bc82ae30
 import vinyldns.core.domain.auth.AuthPrincipal
 import vinyldns.core.domain.backend.{Backend, BackendResolver}
 import vinyldns.core.domain.membership.{Group, GroupRepository, User, UserRepository}
@@ -540,7 +533,6 @@
       leftValue(result) shouldBe a[InvalidRequest]
     }
 
-<<<<<<< HEAD
     "fail creating dotted record if it satisfies all dotted hosts except dots-limit for the zone" in {
       val newRecord = RecordSet(
         dottedZoneAllowed.id,
@@ -681,7 +673,6 @@
       leftValue(result) shouldBe a[InvalidRequest]
     }
 
-=======
     "auto-approve ownership transfer request, if user tried to update the ownership" in {
       val newRecord = sharedTestRecord.copy(recordSetGroupChange =
         Some(OwnerShipTransfer(ownerShipTransferStatus = OwnerShipTransferStatus.AutoApproved,
@@ -902,7 +893,6 @@
 
       leftValue(result) shouldBe a[InvalidRequest]
     }
->>>>>>> bc82ae30
 
     "update dotted record succeeds if it satisfies all dotted hosts config" in {
       val newRecord = dottedTestRecord.copy(ttl = 37000)
