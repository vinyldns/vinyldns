--- conflicted
+++ resolved
@@ -272,11 +272,7 @@
           .value
           .unsafeRunSync()
       result shouldBe Right(
-<<<<<<< HEAD
-        List("name-servers")
-=======
         List("ns1.example.com.", "ns2.example.com.")
->>>>>>> 84e6385e
       )
     }
     "return a allowed providers with appropriate response" in {
@@ -286,11 +282,7 @@
           .value
           .unsafeRunSync()
       result shouldBe Right(
-<<<<<<< HEAD
-        List("bind","powerdns")
-=======
         List("powerdns")
->>>>>>> 84e6385e
       )
     }
   }
