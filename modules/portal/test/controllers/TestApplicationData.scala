/*
 * Copyright 2018 Comcast Cable Communications Management, LLC
 *
 * Licensed under the Apache License, Version 2.0 (the "License");
 * you may not use this file except in compliance with the License.
 * You may obtain a copy of the License at
 *
 *     http://www.apache.org/licenses/LICENSE-2.0
 *
 * Unless required by applicable law or agreed to in writing, software
 * distributed under the License is distributed on an "AS IS" BASIS,
 * WITHOUT WARRANTIES OR CONDITIONS OF ANY KIND, either express or implied.
 * See the License for the specific language governing permissions and
 * limitations under the License.
 */

package controllers
import actions.{ApiActionBuilder, FrontendActionBuilder, SecuritySupport}
import akka.io.dns.RecordType
import cats.effect.IO
import java.time.temporal.ChronoUnit
import java.time.Instant
import org.specs2.mock.Mockito
import play.api.inject.bind
import play.api.inject.guice.GuiceApplicationBuilder
import play.api.libs.json.{JsObject, JsValue, Json}
import play.api.{Application, Configuration, Environment}
import vinyldns.core.crypto.{CryptoAlgebra, NoOpCrypto}
import vinyldns.core.domain.Encrypted
import vinyldns.core.domain.membership._
import vinyldns.core.domain.record._
import vinyldns.core.health.HealthService

trait TestApplicationData { this: Mockito =>
  val frodoDetails = LdapUserDetails(
    "CN=frodo,OU=hobbits,DC=middle,DC=earth",
    "frodo",
    Some("fbaggins@hobbitmail.me"),
    Some("Frodo"),
    Some("Baggins")
  )

  val frodoUser = User(
    "fbaggins",
    "key",
    Encrypted("secret"),
    Some("Frodo"),
    Some("Baggins"),
    Some("fbaggins@hobbitmail.me"),
    Instant.now.truncatedTo(ChronoUnit.MILLIS),
    "frodo-uuid"
  )

  val lockedFrodoUser = User(
    "lockedFbaggins",
    "lockedKey",
    Encrypted("lockedSecret"),
    Some("LockedFrodo"),
    Some("LockedBaggins"),
    Some("lockedfbaggins@hobbitmail.me"),
    Instant.now.truncatedTo(ChronoUnit.MILLIS),
    "locked-frodo-uuid",
    false,
    LockStatus.Locked
  )

  val superFrodoUser = User(
    "superBaggins",
    "superKey",
    Encrypted("superSecret"),
    Some("SuperFrodo"),
    Some("SuperBaggins"),
    Some("superfbaggins@hobbitmail.me"),
    Instant.now.truncatedTo(ChronoUnit.MILLIS),
    "super-frodo-uuid",
    true,
    LockStatus.Unlocked
  )

  val newFrodoLog = UserChange(
    "frodo-uuid",
    frodoUser,
    "fbaggins",
    Instant.now.truncatedTo(ChronoUnit.MILLIS),
    None,
    UserChangeType.Create
  ).toOption.get

  val serviceAccountDetails =
    LdapUserDetails("CN=frodo,OU=hobbits,DC=middle,DC=earth", "service", None, None, None)
  val serviceAccount =
<<<<<<< HEAD
    User("service", "key", Encrypted("secret"), None, None, None, DateTime.now, "service-uuid")
=======
    User("service", "key", "secret", None, None, None, Instant.now.truncatedTo(ChronoUnit.MILLIS), "service-uuid")
>>>>>>> b6df9e6c

  val frodoJsonString: String =
    s"""{
       |  "userName":  "${frodoUser.userName}",
       |  "firstName": "${frodoUser.firstName}",
       |  "lastName":  "${frodoUser.lastName}",
       |  "email":     "${frodoUser.email}",
       |  "created":   "${frodoUser.created}",
       |  "id":        "${frodoUser.id}"
       |}
     """.stripMargin

  val samAccount = User(
    "sgamgee",
    "key",
    Encrypted("secret"),
    Some("Samwise"),
    Some("Gamgee"),
    Some("sgamgee@hobbitmail.me"),
    Instant.now.truncatedTo(ChronoUnit.MILLIS),
    "sam-uuid"
  )
  val samDetails = LdapUserDetails(
    "CN=sam,OU=hobbits,DC=middle,DC=earth",
    "sam",
    Some("sgamgee@hobbitmail.me"),
    Some("Sam"),
    Some("Gamgee")
  )

  val frodoJson: String =
    s"""{
       |"name": "${frodoUser.userName}"
       |}
     """.stripMargin

  val userJson: JsValue = Json.parse(s"""{
      |  "userName":  "${frodoUser.userName}",
      |  "firstName": "${frodoUser.firstName}",
      |  "lastName":  "${frodoUser.lastName}",
      |  "email":     "${frodoUser.email}",
      |  "created":   "${frodoUser.created}",
      |  "id":        "${frodoUser.id}"
      |}
     """.stripMargin)

  val hobbitGroupId = "uuid-12345-abcdef"
  val hobbitGroup: JsValue = Json.parse(s"""{
       | "id":          "$hobbitGroupId",
       | "name":        "hobbits",
       | "email":       "hobbitAdmin@shire.me",
       | "description": "Hobbits of the shire",
       | "members":     [ { "id": "${frodoUser.id}" },  { "id": "samwise-userId" } ],
       | "admins":      [ { "id": "${frodoUser.id}" } ]
       | }
    """.stripMargin)

  val hobbitGroupChangeId = "b6018a9b-c893-40e9-aa25-4ccfee460c18"
  val hobbitGroupChange: JsValue = Json.parse(s"""{
      | "newGroup": {
      | "id":          "$hobbitGroupId",
      | "name":        "hobbits",
      | "email":       "hobbitAdmin@shire.me",
      | "description": "Hobbits of the shire",
      | "members":     [ { "id": "${frodoUser.id}" },  { "id": "samwise-userId" } ],
      | "admins":      [ { "id": "${frodoUser.id}" } ]
      | },
      | "changeType": "Create",
      | "userId": "${frodoUser.id}",
      | "oldGroup": {},
      | "id": "b6018a9b-c893-40e9-aa25-4ccfee460c18",
      | "created": "2022-07-22T08:19:22Z",
      | "userName": "${frodoUser.userName}",
      | "groupChangeMessage": ""
      | }
    """.stripMargin)

  val hobbitGroupChanges: JsValue = Json.parse(s"""{
       | "changes": [{
       | "newGroup": {
       | "id":          "$hobbitGroupId",
       | "name":        "hobbits",
       | "email":       "hobbitAdmin@shire.me",
       | "description": "Hobbits of the shire",
       | "members":     [ { "id": "${frodoUser.id}" },  { "id": "samwise-userId" } ],
       | "admins":      [ { "id": "${frodoUser.id}" } ]
       | },
       | "changeType": "Create",
       | "userId": "${frodoUser.id}",
       | "oldGroup": {},
       | "id": "b6018a9b-c893-40e9-aa25-4ccfee460c18",
       | "created": "2022-07-22T08:19:22Z",
       | "userName": "${frodoUser.userName}",
       | "groupChangeMessage": ""
       | }],
       | "maxItems": 100
       | }
    """.stripMargin)

  val ringbearerGroup: JsValue = Json.parse(
    s"""{
       |  "id":          "ringbearer-group-uuid",
       |  "name":        "ringbearers",
       |  "email":       "future-minions@mordor.me",
       |  "description": "Corruptable folk of middle-earth",
       |  "members":     [ { "id": "${frodoUser.id}" },  { "id": "sauron-userId" } ],
       |  "admins":      [ { "id": "sauron-userId" } ]
       |  }
     """.stripMargin
  )
  val hobbitGroupRequest: JsValue = Json.parse(s"""{
      | "name":        "hobbits",
      | "email":       "hobbitAdmin@shire.me",
      | "description": "Hobbits of the shire",
      | "members":     [ { "id": "${frodoUser.id}" },  { "id": "samwise-userId" } ],
      | "admins":      [ { "id": "${frodoUser.id}" } ]
      | }
    """.stripMargin)

  val invalidHobbitGroup: JsValue = Json.parse(s"""{
      | "name":        "hobbits",
      | "email":       "hobbitAdmin@shire.me",
      | "description": "Hobbits of the shire",
      | "members":     [ { "id": "${frodoUser.id}" },  { "id": "merlin-userId" } ],
      | "admins":      [ { "id": "${frodoUser.id}" } ]
      | }
    """.stripMargin)

  val hobbitGroupMembers: JsValue = Json.parse(
    s"""{
       | "members": [ $frodoJsonString ],
       | "maxItems": 100
       |}
     """.stripMargin
  )

  val hobbitZoneId = "uuid-abcdef-12345"
  val hobbitZoneName = "hobbits"
  val hobbitZone: JsValue = Json.parse(s"""{
      | "id":             "$hobbitZoneId",
      | "name":           "$hobbitZoneName",
      | "email":          "hobbitAdmin@shire.me",
      | "status":         "Active",
      | "account":        "system",
      | "shared":         false,
      | "adminGroupName": "hobbits",
      | "adminGroupId":   "$hobbitGroupId"
      | }
    """.stripMargin)

  val hobbitZoneChange: JsValue = Json.parse(s"""{
       | "zoneId":         "$hobbitZoneId",
       | "zoneChanges":
       |    [{ "zone": {
       |             "name":           "$hobbitZoneName",
       |             "email":          "hobbitAdmin@shire.me",
       |             "status":         "Active",
       |             "account":        "system",
       |             "acl":            "rules",
       |             "adminGroupId":   "$hobbitGroupId",
       |             "id":             "$hobbitZoneId",
       |             "shared":         false,
       |             "status":         "Active",
       |             "isTest":         true
       |     }}],
       | "maxItems":         100
       | }
    """.stripMargin)

  val hobbitZoneRequest: JsValue = Json.parse(s"""{
      | "name":           "hobbits",
      | "email":          "hobbitAdmin@shire.me",
      | "status":         "Active",
      | "account":        "system",
      | "shared":         false,
      | "adminGroupName": "hobbits",
      | "adminGroupId":   "$hobbitGroupId"
      | }
    """.stripMargin)

  val hobbitRecordSetId = "uuid-record-12345"
  val hobbitRecordSet: JsValue = Json.parse(s"""{
      | "zoneId":        "$hobbitZoneId",
      | "name":          "ok",
      | "typ":           "${RecordType.A}",
      | "ttl":           "200",
      | "status":        "${RecordSetStatus.Active}",
      | "records":       [ { "address": "10.1.1.1" } ],
      | "id":            "$hobbitRecordSetId"
      | }
    """.stripMargin)

  val hobbitBatchChange: JsValue = Json.parse(s"""{
      | "userId":               "vinyl",
      | "userName":             "vinyl201",
      | "comments":             "this is optional",
      | "createdTimestamp":     "2018-05-08T18:46:34Z",
      | "ownerGroupId":         "f42385e4-5675-38c0-b42f-64105e743bfe",
      | "changes":              [],
      | "status":               "Complete",
      | "id":                   "937191c4-b1fd-4ab5-abb4-9553a65b44ab",
      | "approvalStatus":       "AutoApproved"
      | }
    """.stripMargin)

  val groupList: JsObject = Json.obj("groups" -> Json.arr(hobbitGroup))
  val emptyGroupList: JsObject = Json.obj("groups" -> Json.arr())

  val frodoGroupList: JsObject = Json.obj("groups" -> Json.arr(hobbitGroup, ringbearerGroup))

  val simulatedBackendPort: Int = 9001

  val testConfigLdap: Configuration =
    Configuration.load(Environment.simple()) ++ Configuration.from(
      Map(
        "portal.vinyldns.backend.url" -> s"http://localhost:$simulatedBackendPort",
        "oidc.enabled" -> false
      )
    )

  val mockAuth: Authenticator = mock[Authenticator]
  val mockUserRepo: UserRepository = mock[UserRepository]
  val mockUserChangeRepo: UserChangeRepository = mock[UserChangeRepository]

  mockAuth.authenticate("frodo", "secondbreakfast").returns(Right(frodoDetails))
  mockUserRepo.getUser(anyString).returns(IO.pure(Some(frodoUser)))
  mockUserChangeRepo.save(any[UserChange]).returns(IO.pure(newFrodoLog))

  val mockFrontendActions: SecuritySupport = mock[SecuritySupport]
  val mockFrontendActionBuilder: FrontendActionBuilder = mock[FrontendActionBuilder]
  val mockApiActionBuilder: ApiActionBuilder = mock[ApiActionBuilder]

  def app: Application =
    GuiceApplicationBuilder()
      .disable[modules.VinylDNSModule]
      .bindings(
        bind[Authenticator].to(mockAuth),
        bind[UserRepository].to(mockUserRepo),
        bind[UserChangeRepository].to(mockUserChangeRepo),
        bind[CryptoAlgebra].to(new NoOpCrypto()),
        bind[HealthService].to(new HealthService(List())),
        bind[SecuritySupport].to(mockFrontendActions),
        bind[FrontendActionBuilder].to(mockFrontendActionBuilder),
        bind[ApiActionBuilder].to(mockApiActionBuilder)
      )
      .configure(testConfigLdap)
      .build()
}<|MERGE_RESOLUTION|>--- conflicted
+++ resolved
@@ -89,11 +89,7 @@
   val serviceAccountDetails =
     LdapUserDetails("CN=frodo,OU=hobbits,DC=middle,DC=earth", "service", None, None, None)
   val serviceAccount =
-<<<<<<< HEAD
-    User("service", "key", Encrypted("secret"), None, None, None, DateTime.now, "service-uuid")
-=======
-    User("service", "key", "secret", None, None, None, Instant.now.truncatedTo(ChronoUnit.MILLIS), "service-uuid")
->>>>>>> b6df9e6c
+    User("service", "key", Encrypted("secret"), None, None, None, Instant.now.truncatedTo(ChronoUnit.MILLIS), "service-uuid")
 
   val frodoJsonString: String =
     s"""{
