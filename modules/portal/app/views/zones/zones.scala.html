--- conflicted
+++ resolved
@@ -27,14 +27,9 @@
         <!-- START VERTICAL TABS -->
         <div class="panel panel-default panel-tabs">
             <ul class="nav nav-tabs bar_tabs">
-<<<<<<< HEAD
-                <li class="active"><a href="#myZones" data-toggle="tab">My Zones</a></li>
-                <li><a id="tab2-button" href="#allZones" data-toggle="tab">All Zones</a></li>
-                <li><a id="tab3-button" href="#myDeletedZones" data-toggle="tab">My Abandoned Zones</a></li>
-=======
                 <li class="active"><a href="#myZones" data-toggle="tab" ng-click="myZonesAccess()">My Zones</a></li>
                 <li><a id="tab2-button" href="#allZones" data-toggle="tab" ng-click="allZonesAccess()">All Zones</a></li>
->>>>>>> dcfcf67a
+                <li><a id="tab3-button" href="#myDeletedZones" data-toggle="tab">My Abandoned Zones</a></li>
             </ul>
 
             <div class="panel-body tab-content">
