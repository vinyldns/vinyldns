@(rootAccountName: String)(implicit request: play.api.mvc.Request[Any], customLinks: models.CustomLinks, meta: models.Meta)
@content = {
<!-- PAGE CONTENT -->
<div class="right_col" role="main">

    <!-- BREADCRUMB -->
    <ul class="breadcrumb">
        <li><a href="/">Home</a></li>
        <li class="active">Zones</li>
    </ul>
    <!-- END BREADCRUMB -->

    <!-- PAGE TITLE -->
    <div class="page-title">
        <h3><span class="fa fa-table"></span> Zones</h3>
    </div>
    <!-- END PAGE TITLE -->

    <!-- PAGE CONTENT WRAPPER -->
    <div class="page-content-wrap">
        <div class="alert-wrapper">
            <div ng-repeat="alert in alerts">
                <notification ng-model="alert"></notification>
            </div>
        </div>

        <!-- START VERTICAL TABS -->
        <div class="panel panel-default panel-tabs">
            <ul class="nav nav-tabs bar_tabs">
                <li class="active"><a href="#myZones" data-toggle="tab" ng-click="myZonesAccess()">My Zones</a></li>
                <li><a id="tab2-button" href="#allZones" data-toggle="tab" ng-click="allZonesAccess()">All Zones</a></li>
                <li><a id="tab3-button" href="#deletedZones" data-toggle="tab">Abandoned Zones</a></li>
            </ul>

            <div class="panel-body tab-content">
                <div class="tab-pane active" id="myZones">
                    <div class="row">
                        <div class="col-md-12">

                            <!-- SIMPLE DATATABLE -->
                            <div class="panel panel-default">
                                <div class="panel-heading">
                                    <div class="row flex">
                                        <div class="btn-group col-md-9 flex-1">
                                            <button class="btn btn-default" ng-click="resetCurrentZone()" data-toggle="modal" data-target="#zone_connection_modal" id="open-zone-modal-button">
                                                <span class="fa fa-arrow-right"></span> Connect
                                            </button>
                                            <button id="zone-refresh-button" class="btn btn-default" ng-click="refreshZones()">
                                                <span class="fa fa-refresh"></span> Refresh
                                            </button>
                                        </div>
                                        <div class="col-md-3 pull-right">
                                            <!-- SEARCH BOX -->
                                            <form class="input-group remove-bottom-margin full-width" ng-submit="refreshZones()">
                                                <div class="input-group remove-bottom-margin">
                                                    <span class="input-group-btn">
                                                        <button id="zone-search-button" type="submit" class="btn btn-primary btn-left-round" style="border-color: #000000 !important;">
                                                            <span class="fa fa-search"></span>
                                                        </button>
                                                    </span>
                                                    <input ng-model="query" type="text" class="form-control zone-search-text"  placeholder="{{!searchByAdminGroup ? 'Zone Name' : 'Admin Group Name'}}"/>
                                                </div>
                                            </form>
                                            <!-- END SEARCH BOX -->
                                            <div class="flex">
                                                <label class="reduce-font-weight remove-bottom-margin flex-1">
                                                    <input class="isGroupSearch" type="checkbox" ng-model="searchByAdminGroup" ng-change="refreshZones()"> Search by admin group
                                                </label>
                                                <form action="" class="pull-right flex-1">
                                                    <div>
                                                        <label class="reduce-font-weight remove-bottom-margin">
                                                            <input type="checkbox" ng-model="includeReverse" ng-true-value="false" ng-false-value="true" ng-change="refreshZones()"> Hide PTR Zones
                                                        </label>
                                                    </div>
                                                </form>
                                            </div>
                                        </div>
                                    </div>
                                </div>
                                <div id="zone-list-table" class="panel-body">
                                    <p ng-if="!zonesLoaded">Loading zones...</p>
                                    <p ng-if="!hasZones && zonesLoaded">No zones found. You do not own any zones in VinylDNS. You can manage records in shared zones through <a href="../dnschanges">DNS Changes</a>.</p>
                                    <p ng-if="hasZones && zonesLoaded && !zones.length">No zones match the search criteria.</p>

                                    <!-- PAGINATION -->
                                    <div class="dataTables_paginate vinyldns_paginate paginate_left">
                                        <span class="vinyldns_page_number">{{ getZonesPageNumber("myZones") }}</span>
                                        <ul class="pagination">
                                            <li class="paginate_button previous">
                                                <a ng-if="prevPageEnabled('myZones')" ng-click="prevPageMyZones()">Previous</a>
                                            </li>
                                            <li class="paginate_button next">
                                                <a ng-if="nextPageEnabled('myZones')" ng-click="nextPageMyZones()">Next</a>
                                            </li>
                                        </ul>
                                    </div>
                                    <!-- END PAGINATION -->

                                    <table class="table" ng-if="zones.length">
                                        <thead>
                                        <tr>
                                            <th>Name</th>
                                            <th>Email</th>
                                            <th>Admin Group</th>
                                            <th>Status</th>
                                            @if(meta.sharedDisplayEnabled) {
                                            <th>Access</th>
                                            }
                                            <th>Actions</th>
                                        </tr>
                                        </thead>
                                        <tbody>
                                        <tr ng-repeat="zone in zones">
                                            <td class="wrap-long-text"><a ng-href="/zones/{{ zone.id }}" ng-bind="zone.name"></a></td>
                                            <td class="wrap-long-text" ng-bind="zone.email"></td>
                                            <td>
                                                <a ng-if="canAccessGroup(zone.adminGroupId)" ng-bind="zone.adminGroupName" href="/groups/{{zone.adminGroupId}}"></a>
                                                <span ng-if="!canAccessGroup(zone.adminGroupId)" ng-bind="zone.adminGroupName" style="line-height: 0"></span>
                                            </td>
                                            <td ng-bind="zone.status"></td>
                                            @if(meta.sharedDisplayEnabled) {
                                            <td>{{zone.shared ? "Shared" : "Private"}}</td>
                                            }
                                            <td>
                                                <div class="table-form-group">
                                                    <a id="zone-view-{{zone.name}}" type="button" class="btn btn-info btn-rounded"
                                                       ng-href="/zones/{{ zone.id }}">
                                                        View
                                                    </a>
                                                </div>
                                            </td>
                                        </tr>
                                        </tbody>
                                    </table>

                                    <!-- PAGINATION -->
                                    <div class="dataTables_paginate vinyldns_paginate paginate_left">
                                        <span class="vinyldns_page_number">{{ getZonesPageNumber("myZones") }}</span>
                                        <ul class="pagination">
                                            <li class="paginate_button previous">
                                                <a ng-if="prevPageEnabled('myZones')" ng-click="prevPageMyZones()">Previous</a>
                                            </li>
                                            <li class="paginate_button next">
                                                <a ng-if="nextPageEnabled('myZones')" ng-click="nextPageMyZones()">Next</a>
                                            </li>
                                        </ul>
                                    </div>
                                    <!-- END PAGINATION -->

                                </div>
                                <div class="panel-footer"></div>
                            </div>
                            <!-- END SIMPLE DATATABLE -->

                        </div>
                    </div>
                </div>
                <div class="modal fade" id="loader" tabindex="-1" role="dialog" >
                    <div class="spinner" ></div>
                </div>
                <div class="tab-pane" id="allZones">
                    <div class="row">
                        <div class="col-md-12">

                            <!-- SIMPLE DATATABLE -->
                            <div class="panel panel-default">
                                <div class="panel-heading">
                                    <div class="row flex">
                                        <div class="btn-group col-md-9 flex-1">
                                            <button id="zone-refresh-button" class="btn btn-default" ng-click="refreshZones()">
                                                <span class="fa fa-refresh"></span> Refresh
                                            </button>
                                        </div>
                                        <div class="col-md-3 pull-right">
                                            <!-- SEARCH BOX -->
                                            <form class="input-group remove-bottom-margin full-width" ng-submit="refreshZones()">
                                                <div class="input-group remove-bottom-margin">
                                                    <span class="input-group-btn">
                                                        <button id="all-zones-search-button" type="submit" class="btn btn-primary btn-left-round" style="border-color: #000000 !important;">
                                                            <span class="fa fa-search"></span>
                                                        </button>
                                                    </span>
                                                    <input ng-model="query" type="text" class="form-control zone-search-text"  placeholder="{{!searchByAdminGroup ? 'Zone Name' : 'Admin Group Name'}}"/>
                                                </div>
                                            </form>
                                            <!-- END SEARCH BOX -->
                                            <div class="flex">
                                                <label class="reduce-font-weight remove-bottom-margin flex-1">
                                                    <input class="isGroupSearch" type="checkbox" ng-model="searchByAdminGroup" ng-change="refreshZones()"> Search by admin group
                                                </label>
                                                <form action="" class="pull-right flex-1">
                                                    <div>
                                                        <label class="reduce-font-weight remove-bottom-margin">
                                                            <input type="checkbox" ng-model="includeReverse" ng-true-value="false" ng-false-value="true" ng-change="refreshZones()"> Hide PTR Zones
                                                        </label>
                                                    </div>
                                                </form>
                                            </div>
                                        </div>
                                    </div>
                                </div>
                                <div id="zone-list-table" class="panel-body">
                                    <p ng-if="!allZonesLoaded">Loading zones...</p>
                                    <p ng-if="allZonesLoaded && !allZones.length">No zones match the search criteria.</p>

                                    <!-- PAGINATION -->
                                    <div class="dataTables_paginate vinyldns_paginate paginate_left">
                                        <span class="vinyldns_page_number">{{ getZonesPageNumber("allZones") }}</span>
                                        <ul class="pagination">
                                            <li class="paginate_button previous">
                                                <a ng-if="prevPageEnabled('allZones')" ng-click="prevPageAllZones()">Previous</a>
                                            </li>
                                            <li class="paginate_button next">
                                                <a ng-if="nextPageEnabled('allZones')" ng-click="nextPageAllZones()">Next</a>
                                            </li>
                                        </ul>
                                    </div>
                                    <!-- END PAGINATION -->

                                    <table class="table" ng-if="allZones.length">
                                        <thead>
                                        <tr>
                                            <th>Name</th>
                                            <th>Email</th>
                                            <th>Admin Group</th>
                                            <th>Status</th>
                                            @if(meta.sharedDisplayEnabled) {
                                            <th>Access</th>
                                            }
                                            <th>Actions</th>
                                        </tr>
                                        </thead>
                                        <tbody>
                                        <tr ng-repeat="zone in allZones">
                                            <td class="wrap-long-text">
                                                <a ng-if="canAccessZone(zone.accessLevel)" ng-bind="zone.name" href="/zones/{{zone.id}}"></a>
                                                <span ng-if="!canAccessZone(zone.accessLevel)" ng-bind="zone.name"></span>
                                            </td>
                                            <td class="wrap-long-text" ng-bind="zone.email"></td>
                                            <td>
                                                <a ng-if="canAccessGroup(zone.adminGroupId)" ng-bind="zone.adminGroupName" href="/groups/{{zone.adminGroupId}}"></a>
                                                <span ng-if="!canAccessGroup(zone.adminGroupId)" ng-bind="zone.adminGroupName" style="line-height: 0"></span>
                                            </td>
                                            <td ng-bind="zone.status"></td>
                                            @if(meta.sharedDisplayEnabled) {
                                            <td>{{zone.shared ? "Shared" : "Private"}}</td>
                                            }
                                            <td>
                                                <div class="table-form-group">
                                                    <a ng-if="canAccessZone(zone.accessLevel)" type="button" class="btn btn-info btn-rounded"
                                                       ng-href="/zones/{{ zone.id }}">
                                                        View
                                                    </a>
                                                </div>
                                            </td>
                                        </tr>
                                        </tbody>
                                    </table>

                                    <!-- PAGINATION -->
                                    <div class="dataTables_paginate vinyldns_paginate paginate_left">
                                        <span class="vinyldns_page_number">{{ getZonesPageNumber("allZones") }}</span>
                                        <ul class="pagination">
                                            <li class="paginate_button previous">
                                                <a ng-if="prevPageEnabled('allZones')" ng-click="prevPageAllZones()">Previous</a>
                                            </li>
                                            <li class="paginate_button next">
                                                <a ng-if="nextPageEnabled('allZones')" ng-click="nextPageAllZones()">Next</a>
                                            </li>
                                        </ul>
                                    </div>
                                    <!-- END PAGINATION -->

                                </div>
                                <div class="panel-footer"></div>
                            </div>
                            <!-- END SIMPLE DATATABLE -->

                        </div>
                    </div>
                </div>
                <div class="tab-pane" id="deletedZones">
                    <div class="row">
                        <div class="col-md-12">
                            <!-- SIMPLE DATATABLE -->
                            <div class="panel panel-default">
                                <div class="panel-heading">
                                    <button  id="deleted-zone-refresh-button"  class="btn btn-default" ng-click="refreshZones()">
                                        <span class="fa fa-refresh"></span> Refresh
                                    </button>

                                    <!-- SEARCH BOX -->
                                    <div class="pull-right">
                                        <form class="input-group" ng-submit="refreshZones()">
                                            <div class="input-group">
<<<<<<< HEAD
                                                <span class="input-group-btn">
                                                    <button id="my-deleted-zones-search-button" type="submit" class="btn btn-primary btn-left-round" style="border-color: #000000 !important;">
=======
                                                <span class="input-group-btn" >
                                                    <button id="my-deleted-zones-search-button" type="submit" class="btn btn-primary btn-left-round">
>>>>>>> 8a4797ac
                                                        <span class="fa fa-search"></span>
                                                    </button>
                                                </span>
                                                <input id="deleted-zones-search-text" ng-model="query" type="text" class="form-control"  placeholder="Deleted Zone Name"/>
                                            </div>
                                        </form>
                                    </div>
                                </div>
                                <!-- END SEARCH BOX -->

                                <!-- DELETED ZONES TABS -->
                                <div class="panel-default panel-tabs">
                                        <span class="container-fluid" >
                                           <!-- MY DELETED ZONE PAGINATION -->
                                            <div class="dataTables_paginate vinyldns_paginate" ng-show="tab == 'myDeletedZones'" >
                                                <span class="vinyldns_page_number">{{ getZonesPageNumber("myDeletedZones") }}</span>
                                                <ul class="pagination">
                                                    <li class="vinyldns_paginate_button previous">
                                                        <a ng-if="prevPageEnabled('myDeletedZones')" ng-click="prevPageMyDeletedZones()">Previous</a>
                                                    </li>
                                                    <li class="vinyldns_paginate_button next">
                                                        <a ng-if="nextPageEnabled('myDeletedZones')" ng-click="nextPageMyDeletedZones()">Next</a>
                                                    </li>
                                                </ul>
                                            </div>
                                            <!-- MY DELETED ZONE END PAGINATION -->
                                            <!-- ALL DELETED ZONE PAGINATION -->
                                            <div class="dataTables_paginate vinyldns_paginate"  ng-show="tab == 'allDeletedZones'" >
                                                <span class="vinyldns_page_number">{{ getZonesPageNumber("allDeletedZones") }}</span>
                                                <ul class="pagination ">
                                                    <li class="vinyldns_paginate_button previous">
                                                        <a ng-if="prevPageEnabled('allDeletedZones')" ng-click="prevPageAllDeletedZones()">Previous</a>
                                                    </li>
                                                    <li class="vinyldns_paginate_button next">
                                                        <a ng-if="nextPageEnabled('allDeletedZones')" ng-click="nextPageAllDeletedZones()">Next</a>
                                                    </li>
                                                </ul>
                                            </div>
                                            <!--ALL DELETED ZONE END PAGINATION -->
                                            <ul class="nav nav-tabs bar_tabs" ng-init = "tab='myDeletedZones'">
                                                <li class = "active"><a ng-class="{active: tab == 'myDeletedZones'}" id = "myDeletedZone" href="#myDeletedZones" data-toggle="tab" ng-click="tab = 'myDeletedZones'; myZonesAccess()" >My Zones</a></li>
                                                <li><a ng-class="{active: tab == 'allDeletedZones'}" href="#allDeletedZones" data-toggle="tab"  ng-click="tab = 'allDeletedZones'; allZonesAccess()" >All Zones</a></li>
                                            </ul>
                                            <div class="tab-content">
                                                <div class="tab-pane active" id="myDeletedZones">
                                                    <div id="my-deleted-zone-list-table" class="panel-body">
                                                        <p ng-if="!myDeletedZonesLoaded">Loading my deleted zones...</p>
                                                        <p ng-if="myDeletedZonesLoaded && !myDeletedZones.length">No zones match the search criteria.</p>
                                                        <table class="table" ng-if="myDeletedZones.length">
                                                            <thead>
                                                            <tr>
                                                                <th>Name</th>
                                                                <th>Email</th>
                                                                <th>Admin Group</th>
                                                                <th>Created</th>
                                                                <th>Abandoned</th>
                                                                <th>Status</th>
                                                                <th>Abandoned By</th>
                                                                @if(meta.sharedDisplayEnabled) {
                                                                <th>Access</th>
                                                                }
                                                            </tr>
                                                            </thead>
                                                            <tbody>
                                                            <tr ng-repeat="deletedZone in myDeletedZones">
                                                                <td class="wrap-long-text" ng-bind="deletedZone.zoneChange.zone.name">
                                                                </td>
                                                                <td class="wrap-long-text" ng-bind="deletedZone.zoneChange.zone.email">
                                                                </td>
                                                                <td>
                                                                    <a ng-if="canAccessGroup(deletedZone.zoneChange.zone.adminGroupId)" ng-bind="deletedZone.adminGroupName"
                                                                       href="/groups/{{deletedZone.zoneChange.zone.adminGroupId}}"></a>
                                                                    <span ng-if="!canAccessGroup(deletedZone.zoneChange.zone.adminGroupId)" ng-bind="deletedZone.adminGroupName"
                                                                          style="line-height: 0"></span>
                                                                </td>
                                                                <td>
                                                                    {{deletedZone.zoneChange.zone.created}}
                                                                </td>
                                                                <td>
                                                                    {{deletedZone.zoneChange.zone.updated}}
                                                                </td>
                                                                <td ng-bind="deletedZone.zoneChange.zone.status"></td>
                                                                <td>
                                                                    {{deletedZone.userName}}
                                                                </td>
                                                                @if(meta.sharedDisplayEnabled) {
                                                                <td>{{deletedZone.zoneChange.zone.shared ? "Shared" : "Private"}}</td>
                                                                }
                                                            </tr>
                                                            </tbody>
                                                        </table>

                                                        <!-- PAGINATION -->
                                                        <div class="dataTables_paginate vinyldns_paginate">
                                                            <span class="vinyldns_page_number">{{ getZonesPageNumber("myDeletedZones") }}</span>
                                                            <ul class="pagination">
                                                                <li class="paginate_button previous">
                                                                    <a ng-if="prevPageEnabled('myDeletedZones')" ng-click="prevPageMyDeletedZones()">Previous</a>
                                                                </li>
                                                                <li class="paginate_button next">
                                                                    <a ng-if="nextPageEnabled('myDeletedZones')" ng-click="nextPageMyDeletedZones()">Next</a>
                                                                </li>
                                                            </ul>
                                                        </div>
                                                        <!-- END PAGINATION -->
                                                    </div>
                                                </div>
                                                <div class="tab-pane" id="allDeletedZones">
                                                    <div id="all-deleted-zone-list-table" class="panel-body">
                                                        <p ng-if="!allDeletedZonesLoaded">Loading all deleted zones...</p>
                                                        <p ng-if="allDeletedZonesLoaded && !allDeletedZones.length">No zones match the search criteria.</p>
                                                        <table class="table" ng-if="allDeletedZones.length">
                                                            <thead>
                                                            <tr>
                                                                <th>Name</th>
                                                                <th>Email</th>
                                                                <th>Admin Group</th>
                                                                <th>Created</th>
                                                                <th>Abandoned</th>
                                                                <th>Status</th>
                                                                <th>Abandoned By</th>
                                                                @if(meta.sharedDisplayEnabled) {
                                                                <th>Access</th>
                                                                }
                                                            </tr>
                                                            </thead>
                                                            <tbody>
                                                            <tr ng-repeat="deletedZone in allDeletedZones">
                                                                <td class="wrap-long-text" ng-bind="deletedZone.zoneChange.zone.name">
                                                                </td>
                                                                <td class="wrap-long-text" ng-bind="deletedZone.zoneChange.zone.email">
                                                                </td>
                                                                <td>
                                                                    <a ng-if="canAccessGroup(deletedZone.zoneChange.zone.adminGroupId)" ng-bind="deletedZone.adminGroupName"
                                                                       href="/groups/{{deletedZone.zoneChange.zone.adminGroupId}}"></a>
                                                                    <span ng-if="!canAccessGroup(deletedZone.zoneChange.zone.adminGroupId)" ng-bind="deletedZone.adminGroupName"
                                                                          style="line-height: 0"></span>
                                                                </td>
                                                                <td>
                                                                    {{deletedZone.zoneChange.zone.created}}
                                                                </td>
                                                                <td>
                                                                    {{deletedZone.zoneChange.zone.updated}}
                                                                </td>
                                                                <td ng-bind="deletedZone.zoneChange.zone.status"></td>
                                                                <td>
                                                                    {{deletedZone.userName}}
                                                                </td>
                                                                @if(meta.sharedDisplayEnabled) {
                                                                <td>{{deletedZone.zoneChange.zone.shared ? "Shared" : "Private"}}</td>
                                                                }
                                                            </tr>
                                                            </tbody>
                                                        </table>

                                                        <!-- PAGINATION -->
                                                        <div class="dataTables_paginate vinyldns_paginate">
                                                            <span class="vinyldns_page_number">{{ getZonesPageNumber("allDeletedZones") }}</span>
                                                            <ul class="pagination">
                                                                <li class="paginate_button previous">
                                                                    <a ng-if="prevPageEnabled('allDeletedZones')" ng-click="prevPageAllDeletedZones()">Previous</a>
                                                                </li>
                                                                <li class="paginate_button next">
                                                                    <a ng-if="nextPageEnabled('allDeletedZones')" ng-click="nextPageAllDeletedZones()">Next</a>
                                                                </li>
                                                            </ul>
                                                        </div>
                                                        <!-- END PAGINATION -->
                                                    </div>
                                                </div>
                                            </div>
                                        </span>
                                </div>
                                <!-- END DELETED ZONES TABS -->
                                <div class="panel-footer"></div>
                            </div>
                            <!-- END SIMPLE DATATABLE -->
                        </div>
                    </div>
                </div>
            </div>
        </div>
        <!-- END VERTICAL TABS -->
    </div>
    <!-- END PAGE CONTENT WRAPPER -->
</div>
<!-- END PAGE CONTENT -->

<zoneconnection></zoneconnection>
}

@plugins = {
    <script type='text/javascript' src='/public/js/ui.js'></script>
}

@main(rootAccountName)("ZonesController")("Zones")(content)(plugins)<|MERGE_RESOLUTION|>--- conflicted
+++ resolved
@@ -293,14 +293,9 @@
                                     <div class="pull-right">
                                         <form class="input-group" ng-submit="refreshZones()">
                                             <div class="input-group">
-<<<<<<< HEAD
                                                 <span class="input-group-btn">
                                                     <button id="my-deleted-zones-search-button" type="submit" class="btn btn-primary btn-left-round" style="border-color: #000000 !important;">
-=======
-                                                <span class="input-group-btn" >
-                                                    <button id="my-deleted-zones-search-button" type="submit" class="btn btn-primary btn-left-round">
->>>>>>> 8a4797ac
-                                                        <span class="fa fa-search"></span>
+                                                         <span class="fa fa-search"></span>
                                                     </button>
                                                 </span>
                                                 <input id="deleted-zones-search-text" ng-model="query" type="text" class="form-control"  placeholder="Deleted Zone Name"/>
