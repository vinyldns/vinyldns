@(implicit request: play.api.mvc.Request[Any], meta: models.Meta)

    <!-- START ACCORDION -->
    <!-- START RECENT RECORDSET CHANGES TABLE PANEL -->
<div class="panel panel-default x_panel" ng-init="sharedDisplayEnabled = @meta.sharedDisplayEnabled; defaultTtl = @meta.defaultTtl">
    <div class="panel-heading">
        <h3 class="panel-title">
            <a class="collapse-link" href data-toggle="collapse" data-target="#recordChangePreviewTableCollapse" aria-expanded="false" aria-controls="recordChangePreviewTableCollapse">
                <i class="fa fa-chevron-down"></i>
                    Recent Record Changes
            </a>
        </h3>
    </div>
    <div class="panel-collapse collapse in" id="recordChangePreviewTableCollapse">
    <div class="panel-body x_content panel-body-open">
        <button class="btn btn-default" ng-click="refreshRecordChangesPreview()"><span class="fa fa-refresh"></span> Refresh</button>
        <table id="recordChangePreviewTable" class="table table-condensed">
            <thead>
                <tr>
                    <th>Time</th>
                    <th class="col-md-5">Recordset Name</th>
                    <th>Recordset Type</th>
                    <th>Change Type</th>
                    <th>User</th>
                    <th>Status</th>
                    <th>Additional Info</th>
                </tr>
            </thead>
            <tbody>
                <tr ng-repeat="change in recordsetChangesPreview track by $index">
                    <td>{{change.created}}</td>
                    <td class="wrap-long-text">{{change.recordSet.name}}</td>
                    <td>{{change.recordSet.type}}</td>
                    <td>{{change.changeType}}</td>
                    <td>{{change.userName}}</td>
                    <td>
                        <span class="label label-{{ getRecordChangeStatusLabel(change.status) }}">{{ change.status }}</span>
                    </td>
                    <td class="col-md-3 wrap-long-text">
                        {{change.systemMessage}}
                        <div ng-if="change.status !='Failed'">
                            <a ng-if="change.changeType =='Create'" ng-click="viewRecordInfo(change.recordSet)" class="force-cursor">View created recordset</a>
                            <a ng-if="change.changeType =='Delete'" ng-click="viewRecordInfo(change.recordSet)" class="force-cursor">View deleted recordset</a>

                            <div><a ng-if="change.changeType =='Update'" ng-click="viewRecordInfo(change.recordSet)" class="force-cursor">View new recordset</a></div>
                            <div><a ng-if="change.changeType =='Update'" ng-click="viewRecordInfo(change.updates)" class="force-cursor">View old recordset</a></div>
                        </div>
                    </td>
                </tr>
            </tbody>

        </table>
            <!-- <button type="button" class="btn btn-info btn-sm">View full change log</button> -->
    </div>
    </div>
</div>
    <!-- START RECENT RECORDSET CHANGES TABLE PANEL -->
    <!-- END ACCORDION -->

    <!-- START RECORD TABLE -->
<div class="panel panel-default">
    <div class="panel-heading">
<<<<<<< HEAD
        <h3 class="panel-title">Records {{ getRecordPageTitle() }}</h3>
    </div>

    <div class="panel-body">
      <div class="vinyldns-panel-top">
        <div  class="btn-group">
            <button id="refresh-records-button" class="btn btn-default" ng-click="refreshRecords()"><span class="fa fa-refresh"></span> Refresh</button>
            <button id="create-record-button" class="btn btn-default" ng-if="canReadZone && (zoneInfo.accessLevel == 'Delete' || canCreateRecordsViaAcl())" ng-click="createRecord(defaultTtl)"><span class="fa fa-plus"></span> Create Record Set</button>
            <button id="zone-sync-button" class="btn btn-default mb-control" ng-if="zoneInfo.accessLevel=='Delete'" data-toggle="modal" data-target="#mb-sync"><span class="fa fa-exchange"></span> Sync Zone</button>
        </div>

        <div>
            <form class="input-group" ng-submit="refreshRecords()">
                <div class="input-group">
                    <span class="input-group-btn">
                        <button id="record-search-button" type="submit" class="btn btn-primary"><span class="fa fa-search"></span></button>
                    </span>
                    <input id="record-search-text" ng-model="query" type="text" class="form-control" placeholder="Record Name">
                </div>
=======
        <div class="row">
            <div class="col-md-10">
                <span class="panel-title bolder-font-weight">Records</span>
            </div>
            <div class="col-md-2 pull-right">
                <form class="input-group remove-bottom-margin" ng-submit="refreshRecords()">
                    <div class="input-group remove-bottom-margin">
                        <span class="input-group-btn">
                            <button id="record-search-button" type="submit" class="btn btn-primary"><span class="fa fa-search"></span></button>
                        </span>
                        <input id="record-search-text" ng-model="query" type="text" class="form-control" placeholder="Record Name">
                    </div>
                </form>
>>>>>>> 9548203c
                <div class="dropdown">
                    <a class="record-type-filter-heading force-cursor dropdown-toggle" id="dropdownMenu1" data-toggle="dropdown" aria-haspopup="true" aria-expanded="true">Filter By Record Type <i class="fa fa-chevron-down"></i></a>
                    <ul class="dropdown-menu record-type-filters" aria-labelledby="dropdownMenu1">
                        <li ng-repeat="recordType in readRecordTypes"><input type="checkbox" ng-checked="selectedRecordTypes.indexOf(recordType) != -1" ng-click="toggleCheckedRecordType(recordType)"> {{recordType}}</li>
                    </ul>
                </div>
            </div>
        </div>
    </div>

    <div class="panel-body">
        <div class="vinyldns-panel-top">
            <div class="btn-group">
                <button id="refresh-records-button" class="btn btn-default" ng-click="refreshRecords()"><span class="fa fa-refresh"></span> Refresh</button>
                <button id="create-record-button" class="btn btn-default" ng-if="canReadZone && (zoneInfo.accessLevel == 'Delete' || canCreateRecordsViaAcl())" ng-click="createRecord(defaultTtl)"><span class="fa fa-plus"></span> Create Record Set</button>
                <button id="zone-sync-button" class="btn btn-default mb-control" ng-if="zoneInfo.accessLevel=='Delete'" data-toggle="modal" data-target="#mb-sync"><span class="fa fa-exchange"></span> Sync Zone</button>
            </div>
        </div>

      <!-- PAGINATION -->
        <div class="dataTables_paginate vinyldns_paginate">
          <span class="vinyldns_page_number">{{ getRecordPageTitle() }}</span>
          <ul class="pagination">
              <li class="paginate_button previous">
                  <a ng-if="prevPageEnabled()" ng-click="prevPage()">Previous</a>
              </li>
              <li class="paginate_button next">
                  <a ng-if="nextPageEnabled()" ng-click="nextPage()">Next</a>
              </li>
          </ul>
      </div>
      <!-- END PAGINATION -->

      <table id="recordDataTable" class="table table-hover table-striped" >
            <thead>
                <tr>
                    <th class="col-md-4">
                        <a class="fa-force-cursor" ng-click="toggleNameSort()">Name
                            <div class="fa-chevron-icon">
                                <i class="fa fa-chevron-circle-up {{nameSortSymbolUp}}"></i>
                                <i class="fa fa-chevron-circle-down {{nameSortSymbolDown}}"></i>
                            </div>
                        </a>
                    </th>
                    <th>
                        <a class="fa-force-cursor" ng-click="toggleRecordTypeSort()">Type
                            <div class="fa-chevron-icon">
                                <i class="fa fa-chevron-circle-up {{recordTypeSortSymbolUp}}"></i>
                                <i class="fa fa-chevron-circle-down {{recordTypeSortSymbolDown}}"></i>
                            </div>
                        </a>
                    </th>
                    <th>TTL</th>
                    <th class="col-md-4">Record Data</th>
                    @if(meta.sharedDisplayEnabled) {
                        <th ng-if="zoneInfo.shared">Owner Group Name</th>
                        <th ng-if="zoneInfo.shared">OwnerShip Transfer Status</th>
                    }
                    <th>Actions</th>
                </tr>
            </thead>
            <tbody>
                <tr ng-repeat="(recordName, record) in records track by $index">
                    <td>
                        <div ng-if="record.isDotted && record.type != 'TXT' && record.type != 'SRV' && record.type != 'NAPTR'" class="text-danger wrap-long-text" data-toggle="tooltip" data-placement="top"
                        title="This is a dotted host!">
                            {{record.name}} <span class="fa fa-warning" />
                        </div>
                        <div class="wrap-long-text" ng-if="!record.isDotted || (record.type != 'TXT' || record.type != 'SRV' || record.type != 'NAPTR')">
                            {{record.name}}
                        </div>
                    </td>
                    <td class="wrap-long-text">{{record.type}}</td>
                    <td class="wrap-long-text">{{record.ttl}}</td>
                    <td class="record-data">
                        <span ng-if="record.accessLevel != 'NoAccess'">
                        <span ng-if="record.type == 'A'">
                            <ul class="table-cell-list">
                                <li class="wrap-long-text" ng-repeat="item in record.aRecordData track by $index"
                                    ng-if="!record.onlyFour || $index <= 3">{{item}}</li>
                                <span ng-if="record.onlyFour && record.aRecordData.length > 4">
                                    <a href ng-click="record.onlyFour=false">Show more...</a>
                                </span>
                                <span ng-if="!record.onlyFour">
                                    <a href ng-click="record.onlyFour=true">Show fewer...</a>
                                </span>
                            </ul>
                        </span>
                        <span ng-if="record.type == 'AAAA'">
                            <ul class="table-cell-list">
                                <li class="wrap-long-text" ng-repeat="item in record.aaaaRecordData track by $index"
                                    ng-if="!record.onlyFour || $index <= 3">{{item}}</li>
                                <span ng-if="record.onlyFour && record.aaaaRecordData.length > 4">
                                    <a href ng-click="record.onlyFour=false">Show more...</a>
                                </span>
                                <span ng-if="!record.onlyFour">
                                    <a href ng-click="record.onlyFour=true">Show fewer...</a>
                                </span>
                            </ul>
                        </span>
                        <span ng-if="record.type == 'CNAME'">{{ record.cnameRecordData }}</span>
                        <span ng-if="record.type == 'DS'">
                            <ul class="table-cell-list">
                                <li class="wrap-long-text" ng-repeat="item in record.dsItems track by $index"
                                    ng-if="!record.onlyFour || $index <= 3">
                                    Keytag: {{ item.keytag }} | Algorithm: {{ item.algorithm }} | Digest Type: {{ item.digesttype }} | Digest: {{ item.digest }}
                                </li>
                                <span ng-if="record.onlyFour && record.mxItems.length > 4">
                                    <a href ng-click="record.onlyFour=false">Show more...</a>
                                </span>
                                <span ng-if="!record.onlyFour">
                                    <a href ng-click="record.onlyFour=true">Show fewer...</a>
                                </span>
                            </ul>
                        </span>
                        <span ng-if="record.type == 'MX'">
                            <ul class="table-cell-list">
                                <li class="wrap-long-text" ng-repeat="item in record.mxItems track by $index"
                                    ng-if="!record.onlyFour || $index <= 3">
                                    Preference: {{ item.preference }} | Exchange: {{ item.exchange }}
                                </li>
                                <span ng-if="record.onlyFour && record.mxItems.length > 4">
                                    <a href ng-click="record.onlyFour=false">Show more...</a>
                                </span>
                                <span ng-if="!record.onlyFour">
                                    <a href ng-click="record.onlyFour=true">Show fewer...</a>
                                </span>
                            </ul>
                        </span>
                        <span ng-if="record.type == 'NS'">
                            <ul class="table-cell-list">
                                <li class="wrap-long-text" ng-repeat="item in record.nsRecordData track by $index"
                                    ng-if="!record.onlyFour || $index <= 3">{{item}}</li>
                                <span ng-if="record.onlyFour && record.nsRecordData.length > 4">
                                    <a href ng-click="record.onlyFour=false">Show more...</a>
                                </span>
                                <span ng-if="!record.onlyFour">
                                    <a href ng-click="record.onlyFour=true">Show fewer...</a>
                                </span>
                            </ul>
                        </span>
                        <span ng-if="record.type == 'PTR'">
                            <ul class="table-cell-list">
                                <li class="wrap-long-text" ng-repeat="item in record.ptrRecordData track by $index"
                                    ng-if="!record.onlyFour || $index <= 3">{{item}}</li>
                                <span ng-if="record.onlyFour && record.ptrRecordData.length > 4">
                                    <a href ng-click="record.onlyFour=false">Show more...</a>
                                </span>
                                <span ng-if="!record.onlyFour">
                                    <a href ng-click="record.onlyFour=true">Show fewer...</a>
                                </span>
                            </ul>
                        </span>
                        <span ng-if="record.type == 'SOA'">
                            <table>
                                <tr>
                                    <td class="record-data-label"> Mname: </td>
                                    <td class="wrap-long-text"> {{ record.soaMName }} </td>
                                </tr>
                                <tr>
                                    <td class="record-data-label"> Rname: </td>
                                    <td class="wrap-long-text"> {{ record.soaRName }} </td>
                                </tr>
                                <tr>
                                    <td class="record-data-label"> Serial: </td>
                                    <td class="wrap-long-text"> {{ record.soaSerial }} </td>
                                </tr>
                                <tr>
                                    <td class="record-data-label"> Refresh: </td>
                                    <td class="wrap-long-text"> {{ record.soaRefresh }} </td>
                                </tr>
                                <tr>
                                    <td class="record-data-label"> Retry: </td>
                                    <td class="wrap-long-text"> {{ record.soaRetry }} </td>
                                </tr>
                                <tr>
                                    <td class="record-data-label"> Expire: </td>
                                    <td class="wrap-long-text"> {{ record.soaExpire }} </td>
                                </tr>
                                <tr>
                                    <td class="record-data-label"> Minimum:&emsp; </td>
                                    <td class="wrap-long-text"> {{ record.soaMinimum }} </td>
                                </tr>
                            </table>
                        </span>
                        <span ng-if="record.type == 'SPF'">
                            <ul class="table-cell-list">
                                <li class="wrap-long-text" ng-repeat="item in record.spfRecordData track by $index"
                                    ng-if="!record.onlyFour || $index <= 3">{{item}}</li>
                                <span ng-if="record.onlyFour && record.spfRecordData.length > 4">
                                    <a href ng-click="record.onlyFour=false">Show more...</a>
                                </span>
                                <span ng-if="!record.onlyFour">
                                    <a href ng-click="record.onlyFour=true">Show fewer...</a>
                                </span>
                            </ul>
                        </span>
                        <span ng-if="record.type == 'SRV'">
                            <ul class="table-cell-list">
                                <li class="wrap-long-text" ng-repeat="item in record.srvItems track by $index"
                                ng-if="!record.onlyFour || $index <= 3">
                                    Priority: {{ item.priority }} | Weight: {{ item.weight }} | Port: {{ item.port }}
                                    | Target: {{ item.target }}
                                </li>
                                <span ng-if="record.onlyFour && record.srvItems.length > 4">
                                    <a href ng-click="record.onlyFour=false">Show more...</a>
                                </span>
                                <span ng-if="!record.onlyFour">
                                    <a href ng-click="record.onlyFour=true">Show fewer...</a>
                                </span>
                            </ul>
                        </span>
                        <span ng-if="record.type == 'NAPTR'">
                            <ul class="table-cell-list">
                                <li class="wrap-long-text" ng-repeat="item in record.naptrItems track by $index"
                                ng-if="!record.onlyFour || $index <= 3">
                                    Order: {{ item.order }} | Preference: {{ item.preference }} | Flags: {{ item.flags }}
                                    | Service: {{ item.service }} | Regexp: {{ item.regexp }} | Replacement: {{ item.replacement }}
                                </li>
                                <li ng-if="record.onlyFour && record.naptrItems.length > 4">
                                    <a href ng-click="record.onlyFour=false">more...</a>
                                </li>
                                <li ng-if="!record.onlyFour">
                                    <a href ng-click="record.onlyFour=true">less...</a>
                                </li>
                            </ul>
                        </span>
                        <span ng-if="record.type == 'SSHFP'">
                            <ul class="table-cell-list">
                                <li class="wrap-long-text" ng-repeat="item in record.sshfpItems track by $index"
                                ng-if="!record.onlyFour || $index <= 3">
                                    Algorithm: {{ sshfpAlgorithms[item.algorithm-1].name }}
                                    | Type: {{ sshfpTypes[item.type-1].name }}
                                    | Fingerprint: {{ item.fingerprint }}
                                </li>
                                <span ng-if="record.onlyFour && record.sshfpItems.length > 4">
                                    <a href ng-click="record.onlyFour=false">Show more...</a>
                                </span>
                                <span ng-if="!record.onlyFour">
                                    <a href ng-click="record.onlyFour=true">Show fewer...</a>
                                </span>
                            </ul>
                        </span>
                        <span ng-if="record.type == 'TXT'">
                            <ul class="table-cell-list">
                                <li class="wrap-long-text" ng-repeat="item in record.textRecordData track by $index"
                                    ng-if="!record.onlyFour || $index <= 3">{{item}}</li>
                                <span ng-if="record.onlyFour && record.textRecordData.length > 4">
                                    <a href ng-click="record.onlyFour=false">Show more...</a>
                                </span>
                                <span ng-if="!record.onlyFour">
                                    <a href ng-click="record.onlyFour=true">Show fewer...</a>
                                </span>
                            </ul>
                        </span>
                        </span>
                    </td>
                    @if(meta.sharedDisplayEnabled) {
                        <td ng-if="zoneInfo.shared">
                            <a ng-if="record.ownerGroupName && canAccessGroup(record.ownerGroupId)" ng-bind="record.ownerGroupName" href="/groups/{{record.ownerGroupId}}"></a>
                            <span ng-if="record.ownerGroupName && !canAccessGroup(record.ownerGroupId)" ng-bind="record.ownerGroupName" ></span>
                            <span ng-if="!record.ownerGroupId">Unowned</span>
                            <span ng-if="record.ownerGroupId && !record.ownerGroupName" class="text-danger" data-toggle="tooltip" data-placement="top"
                                  title="Group with ID {{record.ownerGroupId}} no longer exists."><span class="fa fa-warning"></span> Group deleted</span>
                        </td>
                    <td ng-if="zoneInfo.shared">
                        <span ng-if= "record.recordSetGroupChange.ownerShipTransferStatus == 'ManuallyApproved'">Approved by {{record.ownerGroupName}}</span>
                        <span ng-if= "record.recordSetGroupChange.ownerShipTransferStatus == 'AutoApproved'">Approved by Admin</span>
                        <span ng-if= "record.recordSetGroupChange.ownerShipTransferStatus == 'ManuallyRejected'">Rejected by {{record.ownerGroupName}}</span>
                        <span ng-if= "record.recordSetGroupChange.ownerShipTransferStatus == 'None'"></span>
                        <span ng-if= "record.recordSetGroupChange.ownerShipTransferStatus == 'Cancelled'">Cancelled by {{record.ownerGroupName}}</span>
                        <span ng-if= "record.recordSetGroupChange.ownerShipTransferStatus == 'PendingReview'">Pending Review to {{record.ownerGroupName}}</span>
                    </td>
                    }
                    <td>
                        <span ng-if="(canReadZone && record.canBeEdited && record.accessLevel != 'NoAccess' && record.accessLevel != 'Read')">
                            <div class="table-form-group">
                                <span><button class="btn btn-info btn-sm" ng-click="editRecord(record)">Update</button></span>
                                <span ng-if="record.accessLevel == 'Delete'"><button id="delete-record-{{record.name}}-button" class="btn btn-danger btn-sm btn-rounded" ng-click="deleteRecord(record)">Delete</button></span>
                            </div>
                        </span>

                            <span ng-if="zoneInfo.shared && record.ownerGroupId == undefined && !canReadZone && record.canBeEdited">
                            <button class="btn btn-info btn-sm" ng-click="requestOwnerShip(record)">Request</button>
                            </span>
                        <span
                              ng-if="zoneInfo.shared && record.ownerGroupId != undefined && !canReadZone && record.canBeEdited"
                              ng-switch="record.isCurrentRecordSetOwner">
                            <span ng-switch-when="false">
                                <button class="btn btn-info btn-sm" ng-click="requestOwnerShipTransfer(record)">Request</button>
                            </span>
                            <span ng-switch-when="true" ng-if= record.recordSetGroupChange.ownerShipTransferStatus=="PendingReview">
                                <button class="btn btn-info btn-sm" ng-click="requestOwnerShipTransfer(record)">Close Request</button>
                            </span>
                        </span>
                    </td>
                </tr>
            </tbody>
        </table>

        <!-- PAGINATION -->
        <div class="dataTables_paginate vinyldns_paginate">
            <span class="vinyldns_page_number">{{ getRecordPageTitle() }}</span>
            <ul class="pagination">
                <li class="paginate_button previous">
                    <a ng-if="prevPageEnabled()" ng-click="prevPage()">Previous</a>
                </li>
                <li class="paginate_button next">
                    <a ng-if="nextPageEnabled()" ng-click="nextPage()">Next</a>
                </li>
            </ul>
        </div>
        <!-- END PAGINATION -->

    </div>
    <div class="panel-footer"></div>
</div>
    <!-- END RECORD TABLE -->

    <!-- MESSAGE MODAL-->
<div class="fade in modal" data-sound="alert" id="mb-sync">
    <div class="modal-dialog">
        <div class="modal-content">
            <div class="modal-header">
              <h4>Sync Zone?</h4>
            </div>
            <div class="modal-body">
                <p>Are you sure you want to sync {{ zoneInfo.name }}? This zone will be unavailable for
                    changes until the zone sync has completed.
                </p>
            </div>
            <div class="modal-footer">
                <div class="pull-right">
                    <button id="zone-sync-yes-button" class="btn btn-info" data-dismiss="modal" ng-click="syncZone()">Yes</button>
                    <button class="btn btn-primary" data-dismiss="modal">No</button>
                </div>
            </div>
        </div>
    </div>
</div>
    <!-- END MESSAGE MODAL--><|MERGE_RESOLUTION|>--- conflicted
+++ resolved
@@ -60,27 +60,8 @@
     <!-- START RECORD TABLE -->
 <div class="panel panel-default">
     <div class="panel-heading">
-<<<<<<< HEAD
         <h3 class="panel-title">Records {{ getRecordPageTitle() }}</h3>
     </div>
-
-    <div class="panel-body">
-      <div class="vinyldns-panel-top">
-        <div  class="btn-group">
-            <button id="refresh-records-button" class="btn btn-default" ng-click="refreshRecords()"><span class="fa fa-refresh"></span> Refresh</button>
-            <button id="create-record-button" class="btn btn-default" ng-if="canReadZone && (zoneInfo.accessLevel == 'Delete' || canCreateRecordsViaAcl())" ng-click="createRecord(defaultTtl)"><span class="fa fa-plus"></span> Create Record Set</button>
-            <button id="zone-sync-button" class="btn btn-default mb-control" ng-if="zoneInfo.accessLevel=='Delete'" data-toggle="modal" data-target="#mb-sync"><span class="fa fa-exchange"></span> Sync Zone</button>
-        </div>
-
-        <div>
-            <form class="input-group" ng-submit="refreshRecords()">
-                <div class="input-group">
-                    <span class="input-group-btn">
-                        <button id="record-search-button" type="submit" class="btn btn-primary"><span class="fa fa-search"></span></button>
-                    </span>
-                    <input id="record-search-text" ng-model="query" type="text" class="form-control" placeholder="Record Name">
-                </div>
-=======
         <div class="row">
             <div class="col-md-10">
                 <span class="panel-title bolder-font-weight">Records</span>
@@ -94,7 +75,6 @@
                         <input id="record-search-text" ng-model="query" type="text" class="form-control" placeholder="Record Name">
                     </div>
                 </form>
->>>>>>> 9548203c
                 <div class="dropdown">
                     <a class="record-type-filter-heading force-cursor dropdown-toggle" id="dropdownMenu1" data-toggle="dropdown" aria-haspopup="true" aria-expanded="true">Filter By Record Type <i class="fa fa-chevron-down"></i></a>
                     <ul class="dropdown-menu record-type-filters" aria-labelledby="dropdownMenu1">
