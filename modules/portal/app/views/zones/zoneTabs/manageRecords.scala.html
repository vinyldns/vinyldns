--- conflicted
+++ resolved
@@ -59,30 +59,9 @@
     <!-- START RECORD TABLE -->
 <div class="panel panel-default">
     <div class="panel-heading">
-<<<<<<< HEAD
-        <h3 class="panel-title">Records {{ getRecordPageTitle() }} <br/><br/>Records:{{showRecordCount}}</h3>
-    </div>
-
-    <div class="panel-body">
-      <div class="vinyldns-panel-top">
-        <div class="btn-group">
-            <button id="refresh-records-button" class="btn btn-default" ng-click="refreshRecords()"><span class="fa fa-refresh"></span> Refresh</button>
-            <button id="create-record-button" class="btn btn-default" ng-if="canReadZone && (zoneInfo.accessLevel == 'Delete' || canCreateRecordsViaAcl())" ng-click="createRecord(defaultTtl)"><span class="fa fa-plus"></span> Create Record Set</button>
-            <button id="zone-sync-button" class="btn btn-default mb-control" ng-if="zoneInfo.accessLevel=='Delete'" data-toggle="modal" data-target="#mb-sync"><span class="fa fa-exchange"></span> Sync Zone</button>
-        </div>
-
-        <div>
-            <form class="input-group" ng-submit="refreshRecords()">
-                <div class="input-group">
-                    <span class="input-group-btn">
-                        <button id="record-search-button" type="submit" class="btn btn-primary"><span class="fa fa-search"></span></button>
-                    </span>
-                    <input id="record-search-text" ng-model="query" type="text" class="form-control" placeholder="Record Name">
-                </div>
-=======
         <div class="row">
             <div class="col-md-10">
-                <span class="panel-title bolder-font-weight">Records</span>
+                <span class="panel-title bolder-font-weight">Records{{showRecordCount}}</span>
             </div>
             <div class="col-md-2 pull-right">
                 <form class="input-group remove-bottom-margin" ng-submit="refreshRecords()">
@@ -93,7 +72,6 @@
                         <input id="record-search-text" ng-model="query" type="text" class="form-control" placeholder="Record Name">
                     </div>
                 </form>
->>>>>>> 85d3d7a2
                 <div class="dropdown">
                     <a class="record-type-filter-heading force-cursor dropdown-toggle" id="dropdownMenu1" data-toggle="dropdown" aria-haspopup="true" aria-expanded="true">Filter By Record Type <i class="fa fa-chevron-down"></i></a>
                     <ul class="dropdown-menu record-type-filters" aria-labelledby="dropdownMenu1">
@@ -371,21 +349,6 @@
             </tbody>
         </table>
 
-<<<<<<< HEAD
-
-      <!-- PAGINATION -->
-      <div class="dataTables_paginate">
-          <ul class="pagination">
-              <li class="paginate_button previous">
-                  <a ng-if="prevPageEnabled()" ng-click="prevPage()">Previous</a>
-              </li>
-              <li class="paginate_button next">
-                  <a ng-if="nextPageEnabled()" ng-click="nextPage()">Next</a>
-              </li>
-          </ul>
-      </div>
-      <!-- END PAGINATION -->
-=======
         <!-- PAGINATION -->
         <div class="dataTables_paginate vinyldns_paginate">
             <span class="vinyldns_page_number">{{ getRecordPageTitle() }}</span>
@@ -399,7 +362,6 @@
             </ul>
         </div>
         <!-- END PAGINATION -->
->>>>>>> 85d3d7a2
 
     </div>
     <div class="panel-footer"></div>
