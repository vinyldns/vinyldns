--- conflicted
+++ resolved
@@ -42,14 +42,11 @@
         <div class="row">
             <div class="col-md-12">
                 <p><strong>ID:</strong> {{batch.id}}
-<<<<<<< HEAD
                     <span class="copy-button" ng-click="copyToClipboard()"
                           data-toggle="tooltip" data-placement="top" title="Copy batch id to clipboard">
                         <i class="fa fa-clone"></i> Copy
                     </span>
-=======
                     <button class="btn-right-corner" ng-click="exportToCSV(batch.id)">Export CSV</button>
->>>>>>> 8354da0c
                 </p>
                 <p><strong>Submitted:</strong> {{batch.createdTimestamp}}</p>
                 <p ng-if="'@rootAccountName' != batch.userName"><strong>Submitter:</strong> {{batch.userName}}</p>
