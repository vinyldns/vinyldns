--- conflicted
+++ resolved
@@ -23,9 +23,7 @@
     $scope.allZonesLoaded = false;
     $scope.hasZones = false; // Re-assigned each time zones are fetched without a query
     $scope.allGroups = [];
-<<<<<<< HEAD
     $scope.deletedZones = [];
-=======
     $scope.ignoreAccess = false;
     $scope.validEmailDomains= [];
     $scope.allZonesAccess = function () {
@@ -35,7 +33,6 @@
     $scope.myZonesAccess = function () {
         $scope.ignoreAccess = false;
     }
->>>>>>> dcfcf67a
 
     $scope.query = "";
     $scope.includeReverse = true;
@@ -45,11 +42,8 @@
     // Paging status for zone sets
     var zonesPaging = pagingService.getNewPagingParams(100);
     var allZonesPaging = pagingService.getNewPagingParams(100);
-<<<<<<< HEAD
     var deleteZonesPaging = pagingService.getNewPagingParams(100);
 
-=======
->>>>>>> dcfcf67a
     profileService.getAuthenticatedUserData().then(function (results) {
         if (results.data) {
             $scope.profile = results.data;
