--- conflicted
+++ resolved
@@ -27,13 +27,8 @@
     }));
 
     it('http backend gets called properly when getting zones', function () {
-<<<<<<< HEAD
-        this.$httpBackend.expectGET('/api/zones?maxItems=100&startFrom=start&nameFilter=someQuery&ignoreAccess=false&includeReverse=true').respond('zone returned');
-        this.zonesService.getZones('100', 'start', 'someQuery', false, true)
-=======
-        this.$httpBackend.expectGET('/api/zones?maxItems=100&startFrom=start&nameFilter=someQuery&searchByAdminGroup=false&ignoreAccess=false').respond('zone returned');
-        this.zonesService.getZones('100', 'start', 'someQuery', false, false)
->>>>>>> 0b99d811
+        this.$httpBackend.expectGET('/api/zones?maxItems=100&startFrom=start&nameFilter=someQuery&searchByAdminGroup=false&ignoreAccess=false&includeReverse=true').respond('zone returned');
+        this.zonesService.getZones('100', 'start', 'someQuery', false, false, true)
             .then(function(response) {
                 expect(response.data).toBe('zone returned');
             });
