# Routes
# This file defines all application routes (Higher priority routes first)
# ~~~~

### Frontend pages - these are what the user can be navigate to ###
GET           /                                  @controllers.FrontendController.index
GET           /index                             @controllers.FrontendController.index
GET           /login                             @controllers.FrontendController.loginPage
GET           /logout                            @controllers.FrontendController.logout
GET           /noaccess                          @controllers.FrontendController.noAccess

GET           /groups                            @controllers.FrontendController.viewAllGroups
GET           /groups/:gid                       @controllers.FrontendController.viewGroup(gid: String)
GET           /zones                             @controllers.FrontendController.viewAllZones
GET           /zones/:zid                        @controllers.FrontendController.viewZone(zid: String)
GET           /dnschanges                        @controllers.FrontendController.viewAllBatchChanges
GET           /dnschanges/new                    @controllers.FrontendController.viewNewBatchChange
GET           /dnschanges/:id                    @controllers.FrontendController.viewBatchChange(id: String)
GET           /recordsets                        @controllers.FrontendController.viewRecordSets

### Routes to process requests, get data ###
GET           /health                            @controllers.HealthController.health
POST          /login                             @controllers.VinylDNS.login
GET           /download-creds-file/:fileName     @controllers.VinylDNS.serveCredsFile(fileName)
POST          /regenerate-creds                  @controllers.VinylDNS.regenerateCreds

GET           /api/recordsets                    @controllers.VinylDNS.listRecordSetData

GET           /api/zones                         @controllers.VinylDNS.getZones
GET           /api/zones/backendids              @controllers.VinylDNS.getBackendIds
GET           /api/zones/:id                     @controllers.VinylDNS.getZone(id: String)
GET           /api/zones/name/:name              @controllers.VinylDNS.getZoneByName(name: String)
<<<<<<< HEAD
GET           /api/zones/deleted/changes         @controllers.VinylDNS.getDeletedZones
=======
GET           /api/zones/:id/changes             @controllers.VinylDNS.getZoneChange(id: String)
>>>>>>> dcfcf67a
POST          /api/zones                         @controllers.VinylDNS.addZone
PUT           /api/zones/:id                     @controllers.VinylDNS.updateZone(id: String)
DELETE        /api/zones/:id                     @controllers.VinylDNS.deleteZone(id: String)
POST          /api/zones/:id/sync                @controllers.VinylDNS.syncZone(id: String)

GET           /api/zones/:id/recordsets          @controllers.VinylDNS.listRecordSetsByZone(id: String)
POST          /api/zones/:id/recordsets          @controllers.VinylDNS.addRecordSet(id: String)
DELETE        /api/zones/:zid/recordsets/:rid    @controllers.VinylDNS.deleteRecordSet(zid: String, rid:String)
PUT           /api/zones/:zid/recordsets/:rid    @controllers.VinylDNS.updateRecordSet(zid: String, rid:String)

GET           /api/zones/:id/recordsetchanges    @controllers.VinylDNS.listRecordSetChanges(id: String)

GET           /api/groups                        @controllers.VinylDNS.getGroups
GET           /api/groups/:gid                   @controllers.VinylDNS.getGroup(gid: String)
GET           /api/groups/valid/domains           @controllers.VinylDNS.getValidEmailDomains
GET           /api/groups/:gid/groupchanges      @controllers.VinylDNS.listGroupChanges(gid: String)
GET           /api/groups/change/:gcid           @controllers.VinylDNS.getGroupChange(gcid: String)
POST          /api/groups                        @controllers.VinylDNS.newGroup
PUT           /api/groups/:gid                   @controllers.VinylDNS.updateGroup(gid: String)
DELETE        /api/groups/:gid                   @controllers.VinylDNS.deleteGroup(gid: String)

GET           /api/groups/:gid/members           @controllers.VinylDNS.getMemberList(gid: String)

GET           /api/users/currentuser             @controllers.VinylDNS.getAuthenticatedUserData
GET           /api/users/lookupuser/:uname       @controllers.VinylDNS.getUserDataByUsername(uname: String)
PUT           /api/users/:uid/lock               @controllers.VinylDNS.lockUser(uid: String)
PUT           /api/users/:uid/unlock             @controllers.VinylDNS.unlockUser(uid: String)
GET           /api/users/:uid                    @controllers.VinylDNS.getUser(uid: String)

GET           /api/dnschanges/:id                @controllers.VinylDNS.getBatchChange(id: String)
GET           /api/dnschanges                    @controllers.VinylDNS.listBatchChanges
POST          /api/dnschanges                    @controllers.VinylDNS.newBatchChange
POST          /api/dnschanges/:id/cancel         @controllers.VinylDNS.cancelBatchChange(id: String)
POST          /api/dnschanges/:id/approve        @controllers.VinylDNS.approveBatchChange(id: String)
POST          /api/dnschanges/:id/reject         @controllers.VinylDNS.rejectBatchChange(id: String)

GET           /callback/:id                      @controllers.VinylDNS.oidcCallback(id: String)
GET           /callback/set-oidc-session/:id              @controllers.VinylDNS.setOidcSession(id: String)

# Map static resources from the /public folder to the /assets URL path
GET           /public/*file                      controllers.Assets.versioned(path="/public", file: Asset)

# Map static resources from the /public folder to the /assets URL path
GET           /public/*file                         controllers.Assets.versioned(path="/public", file: Asset)
GET           /assets/*file                         controllers.Assets.versioned(path="/public", file: Asset)<|MERGE_RESOLUTION|>--- conflicted
+++ resolved
@@ -30,11 +30,8 @@
 GET           /api/zones/backendids              @controllers.VinylDNS.getBackendIds
 GET           /api/zones/:id                     @controllers.VinylDNS.getZone(id: String)
 GET           /api/zones/name/:name              @controllers.VinylDNS.getZoneByName(name: String)
-<<<<<<< HEAD
 GET           /api/zones/deleted/changes         @controllers.VinylDNS.getDeletedZones
-=======
 GET           /api/zones/:id/changes             @controllers.VinylDNS.getZoneChange(id: String)
->>>>>>> dcfcf67a
 POST          /api/zones                         @controllers.VinylDNS.addZone
 PUT           /api/zones/:id                     @controllers.VinylDNS.updateZone(id: String)
 DELETE        /api/zones/:id                     @controllers.VinylDNS.deleteZone(id: String)
